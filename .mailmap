Annette Osprey       <a.osprey@reading.ac.uk>             Annette Osprey       <4313200+aosprey@users.noreply.github.com>
Ben Fitzpatrick      <ben.fitzpatrick@metoffice.gov.uk>   benfitzpatrick       <ben.fitzpatrick@metoffice.gov.uk>
Bruno P. Kinoshita   <bruno.kinoshita@niwa.co.nz>         Bruno P. Kinoshita   <kinow@users.noreply.github.com>
Craig MacLachlan     <craig.maclachlan@metoffice.gov.uk>  Craig MacLachlan     <cs.maclachlan@gmail.com>
Dave Matthews        <david.matthews@metoffice.gov.uk>    dpmatthews           <david.matthews@metoffice.gov.uk>
Dave Matthews        <david.matthews@metoffice.gov.uk>    David Matthews       <david.matthews@metoffice.gov.uk>
Dave Matthews        <david.matthews@metoffice.gov.uk>    David Matthews       <david.matthews@metoffice.gov.uk>
Declan Valters       <declan.valters@metoffice.gov.uk>    Declan Valters       <dvalters@users.noreply.github.com>
Hilary Oliver        <h.oliver@niwa.co.nz>                Hilary James Oliver  <hilary.j.oliver@gmail.com>
Hilary Oliver        <h.oliver@niwa.co.nz>                Hilary Oliver        <hilary.j.oliver@gmail.com>
Hilary Oliver        <h.oliver@niwa.co.nz>                Hilary James Oliver  <h.oliver@niwa.co.nz>
Hilary Oliver        <h.oliver@niwa.co.nz>                Hilary Oliver        <h.oliver@niwa.co.nz>
Joseph Mancell       <joseph.mancell@metoffice.gov.uk>    jmancell             <joseph.mancell@metoffice.gov.uk>
Kerry Day            <kerry.day@metoffice.gov.uk>         Kerry Day            <kaday@users.noreply.github.com>
Kerry Day            <kerry.day@metoffice.gov.uk>         kaday                <kerry.day@metoffice.gov.uk>
Martin Dix           <martin.dix@csiro.au>                MartinDix            <martin.dix@csiro.au>
Matt Pryor           <matt.pryor@metoffice.gov.uk>        Matt Pryor           <mkjpryor@gmail.com>
Matt Pryor           <matt.pryor@metoffice.gov.uk>        matt.pryor           <hadmq@wld008.desktop.frd.metoffice.com>
Matt Shin            <matthew.shin@metoffice.gov.uk>      Matt Shin            <matthewrmshin@yahoo.co.uk>
Matt Shin            <matthew.shin@metoffice.gov.uk>      matthew.shin         <matthew.shin@metoffice.gov.uk>
Matt Shin            <matthew.shin@metoffice.gov.uk>      matthewrmshin        <matthew.shin@metoffice.gov.uk>
Matt Shin            <matthew.shin@metoffice.gov.uk>      matthewrmshin        <matthewrmshin@yahoo.co.uk>
Mel Hall             <37735232+datamel@users.noreply.github.com>
Dave Matthews        <metomi@metoffice.gov.uk>            metofcm              <fcm-team@metoffice.gov.uk>
Oliver Sanders       <oliver.sanders@metoffice.gov.uk>    Oliver sanders       <oliver.sanders@metoffice.gov.uk>
Roddy Sharp          <roddy.sharp@metoffice.gov.uk>       R SHarp              <r-sharp@users.noreply.github.com>
Ronnie Dutta         <61982285+MetRonnie@users.noreply.github.com>
Sadie Bartholomew    <sadie.bartholomew@metoffice.gov.uk> Sadie Bartholomew    <30274190+sadielbartholomew@users.noreply.github.com>
Sadie Bartholomew    <sadie.bartholomew@metoffice.gov.uk> Sadie L. Bartholomew <30274190+sadielbartholomew@users.noreply.github.com>
Steve Wardle         <steven.wardle@metoffice.gov.uk>     steven.wardle        <frswa@eld508.desktop.frd.metoffice.com>
Steve Wardle         <steven.wardle@metoffice.gov.uk>     steven.wardle        <frswa@eld660.desktop.frd.metoffice.com>
Steve Wardle         <steven.wardle@metoffice.gov.uk>     stevewardle          <steven.wardle@metoffice.gov.uk>
Stuart Whitehouse    <stuart.whitehouse@metoffice.gov.uk> scwhitehouse         <stuart.whitehouse@metoffice.gov.uk>
Thomas Coleman       <thomas.coleman@bom.gov.au>          Tom Coleman          <thomas.james.coleman@gmail.com>
Tim Pillinger        <tim.pillinger@metoffice.gov.uk>     wxtim                <tim.pillinger@metoffice.gov.uk>
Tim Pillinger        <26465611+wxtim@users.noreply.github.com>
Tomasz Trzeciak      <tomasz.trzeciak@metoffice.gov.uk>   TomekTrzeciak        <tomasz.trzeciak@metoffice.gov.uk>
Joe Marsh Rossney    <17361029+jmarshrossney@users.noreply.github.com>
Joe Marsh Rossney    <17361029+jmarshrossney@users.noreply.github.com> <17361029+marshrossney@users.noreply.github.com>
Joseph Abram         <joseph.abram@metoffice.gov.uk>      J-J-Abram            <joseph.abram@metoffice.gov.uk>
Joseph Abram         <joseph.abram@metoffice.gov.uk>      J-J-Abram            <98320699+J-J-Abram@users.noreply.github.com>
<<<<<<< HEAD
David Rundle         <david.rundle@metoffice.gov.uk>      david-rundle          <37152257+david-rundle@users.noreply.github.com>
=======
Christopher Bennett  <christopher.bennett@metoffice.gov.uk> christopher.bennett  <christopher.bennett@metoffice.gov.uk>
>>>>>>> 2927628f
<|MERGE_RESOLUTION|>--- conflicted
+++ resolved
@@ -39,8 +39,5 @@
 Joe Marsh Rossney    <17361029+jmarshrossney@users.noreply.github.com> <17361029+marshrossney@users.noreply.github.com>
 Joseph Abram         <joseph.abram@metoffice.gov.uk>      J-J-Abram            <joseph.abram@metoffice.gov.uk>
 Joseph Abram         <joseph.abram@metoffice.gov.uk>      J-J-Abram            <98320699+J-J-Abram@users.noreply.github.com>
-<<<<<<< HEAD
 David Rundle         <david.rundle@metoffice.gov.uk>      david-rundle          <37152257+david-rundle@users.noreply.github.com>
-=======
-Christopher Bennett  <christopher.bennett@metoffice.gov.uk> christopher.bennett  <christopher.bennett@metoffice.gov.uk>
->>>>>>> 2927628f
+Christopher Bennett  <christopher.bennett@metoffice.gov.uk> christopher.bennett  <christopher.bennett@metoffice.gov.uk>