[flake8]
exclude=
    .git,
    __pycache__,
    build,
    metomi/rose/etc/tutorial,
    ; purposely corrupt file
    t/rose-metadata-check/lib/custom_macro_corrupt.py
ignore=
    # for compliance with black:
    E203,
    # named lambdas sometimes used:
    E731,
    # no longer best practice:
    W503
<<<<<<< HEAD
per-file-ignores=
    # Ignore suggestion for TYPE_CHECKING block in tests:
    metomi/*/tests/*: TC003
=======
    ; module level import not at top of file
    E402,
>>>>>>> ca58de96
<|MERGE_RESOLUTION|>--- conflicted
+++ resolved
@@ -13,11 +13,8 @@
     E731,
     # no longer best practice:
     W503
-<<<<<<< HEAD
+    ; module level import not at top of file
+    E402,
 per-file-ignores=
     # Ignore suggestion for TYPE_CHECKING block in tests:
-    metomi/*/tests/*: TC003
-=======
-    ; module level import not at top of file
-    E402,
->>>>>>> ca58de96
+    metomi/*/tests/*: TC003