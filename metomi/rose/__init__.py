# Copyright (C) British Crown (Met Office) & Contributors.
# This file is part of Rose, a framework for meteorological suites.
#
# Rose is free software: you can redistribute it and/or modify
# it under the terms of the GNU General Public License as published by
# the Free Software Foundation, either version 3 of the License, or
# (at your option) any later version.
#
# Rose is distributed in the hope that it will be useful,
# but WITHOUT ANY WARRANTY; without even the implied warranty of
# MERCHANTABILITY or FITNESS FOR A PARTICULAR PURPOSE.  See the
# GNU General Public License for more details.
#
# You should have received a copy of the GNU General Public License
# along with Rose. If not, see <http://www.gnu.org/licenses/>.
# -----------------------------------------------------------------------------
"""This package contains the Python code for Rose utilities.

This module contains the constants that are used globally within these.

"""

# File format syntax
CONFIG_DELIMITER = "="

# Filenames and directory names
CONFIG_NAMES = [
    "rose-app.conf",
    "rose-meta.conf",
    "rose-suite.conf",
    "rose-suite.info",
]
GLOB_CONFIG_FILE = "rose*.conf"
META_CONFIG_NAME = "rose-meta.conf"
CONFIG_META_DIR = "meta"
SUB_CONFIG_NAME = "rose-app.conf"
SUB_CONFIGS_DIR = "app"
SUB_CONFIG_FILE_DIR = "file"
INFO_CONFIG_NAME = "rose-suite.info"
TOP_CONFIG_NAME = "rose-suite.conf"
META_DEFAULT_VN_DIR = "HEAD"

# Optional configurations - not applicable to rose.conf optional configs.
GLOB_OPT_CONFIG_FILE = "rose-*-*.conf"
RE_OPT_CONFIG_FILE = "rose-.*?-(.+).conf$"


# Configuration specification names
CONFIG_SECT_CMD = "command"
CONFIG_SECT_TOP = ""
CONFIG_OPT_META_PATH = "meta-path"
CONFIG_OPT_META_TYPE = "meta"
CONFIG_OPT_OWNER = "owner"
CONFIG_OPT_PROJECT = "project"
INFO_CONFIG_DEFAULT_META_IDS = [
    "=access-list",
    "=description",
    "=owner",
    "=project",
    "=sub-project",
    "=title",
    "=type",
]
SUB_CONFIG_DEFAULT_META_IDS = [
    "=file-install-root",
    "=meta",
    "=mode",
    "=opts",
    "command",
    "file:",
    "poll",
]
CONFIG_SETTING_INDEX_DEFAULT = "1"


# Metadata specification names
META_DIR_MACRO = "macros"
META_DIR_WIDGET = "widget"
META_PROP_COMPULSORY = "compulsory"
META_PROP_COPY_MODE = "copy-mode"
META_PROP_DESCRIPTION = "description"
META_PROP_DUPLICATE = "duplicate"
META_PROP_ELEMENT_TITLES = "element-titles"
META_PROP_FAIL_IF = "fail-if"
META_PROP_HELP = "help"
META_PROP_LENGTH = "length"
META_PROP_MACRO = 'macro'
META_PROP_NS = "ns"
META_PROP_PATTERN = "pattern"
META_PROP_RANGE = "range"
META_PROP_SORT_KEY = "sort-key"
META_PROP_TITLE = "title"
META_PROP_TRIGGER = "trigger"
META_PROP_TYPE = "type"
META_PROP_URL = "url"
META_PROP_VALUES = "values"
META_PROP_VALUE_TITLES = "value-titles"
META_PROP_VALUE_HINTS = "value-hints"
META_PROP_WARN_IF = "warn-if"
META_PROP_WIDGET = "widget"

# Value used to denote copy mode never or clear for a metadata setting.
COPY_MODE_NEVER = "never"
COPY_MODE_CLEAR = "clear"

# Value used to denote "on" for a metadata setting.
META_PROP_VALUE_TRUE = "true"
META_PROP_VALUE_FALSE = "false"  # Not actually used.

# Allowed type settings (that actually do something)
# "meta" and "file" are for internal use.
TYPE_VALUES = [
    "boolean",
    "character",
    "integer",
    "logical",
    "quoted",
    "raw",
    "real",
    "meta",
    "file",
    "python_list",
    "python_boolean",
    "spaced_list",
]

# Preferred Fortran logical and environment boolean syntax
TYPE_BOOLEAN_VALUE_FALSE = "false"
TYPE_BOOLEAN_VALUE_TRUE = "true"
TYPE_LOGICAL_VALUE_FALSE = ".false."
TYPE_LOGICAL_VALUE_TRUE = ".true."
TYPE_LOGICAL_FALSE_TITLE = "false"
TYPE_LOGICAL_TRUE_TITLE = "true"

# Preferred Python boolean syntax
TYPE_PYTHON_BOOLEAN_VALUE_FALSE = "False"
TYPE_PYTHON_BOOLEAN_VALUE_TRUE = "True"

# File variable names in the specification.
FILE_VAR_CHECKSUM = "checksum"
FILE_VAR_MODE = "mode"
FILE_VAR_SOURCE = "source"

# Paths in the Rose distribution.
FILEPATH_README = "README.md"

<<<<<<< HEAD
__version__ = "2.5.2.dev"
=======
__version__ = "2.6.0.dev"
>>>>>>> 2e1a5d01
<|MERGE_RESOLUTION|>--- conflicted
+++ resolved
@@ -144,8 +144,4 @@
 # Paths in the Rose distribution.
 FILEPATH_README = "README.md"
 
-<<<<<<< HEAD
-__version__ = "2.5.2.dev"
-=======
-__version__ = "2.6.0.dev"
->>>>>>> 2e1a5d01
+__version__ = "2.6.0.dev"