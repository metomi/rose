# Copyright (C) British Crown (Met Office) & Contributors.
# This file is part of Rose, a framework for meteorological suites.
#
# Rose is free software: you can redistribute it and/or modify
# it under the terms of the GNU General Public License as published by
# the Free Software Foundation, either version 3 of the License, or
# (at your option) any later version.
#
# Rose is distributed in the hope that it will be useful,
# but WITHOUT ANY WARRANTY; without even the implied warranty of
# MERCHANTABILITY or FITNESS FOR A PARTICULAR PURPOSE.  See the
# GNU General Public License for more details.
#
# You should have received a copy of the GNU General Public License
# along with Rose. If not, see <http://www.gnu.org/licenses/>.
# -----------------------------------------------------------------------------
"""This package contains the Python code for Rose utilities.

This module contains the constants that are used globally within these.

"""

# File format syntax
CONFIG_DELIMITER = "="

# Filenames and directory names
CONFIG_NAMES = [
    "rose-app.conf",
    "rose-meta.conf",
    "rose-suite.conf",
    "rose-suite.info",
]
GLOB_CONFIG_FILE = "rose*.conf"
META_CONFIG_NAME = "rose-meta.conf"
CONFIG_META_DIR = "meta"
SUB_CONFIG_NAME = "rose-app.conf"
SUB_CONFIGS_DIR = "app"
SUB_CONFIG_FILE_DIR = "file"
INFO_CONFIG_NAME = "rose-suite.info"
TOP_CONFIG_NAME = "rose-suite.conf"
META_DEFAULT_VN_DIR = "HEAD"

# Optional configurations - not applicable to rose.conf optional configs.
GLOB_OPT_CONFIG_FILE = "rose-*-*.conf"
RE_OPT_CONFIG_FILE = "rose-.*?-(.+).conf$"


# Configuration specification names
CONFIG_SECT_CMD = "command"
CONFIG_SECT_TOP = ""
CONFIG_OPT_META_PATH = "meta-path"
CONFIG_OPT_META_TYPE = "meta"
CONFIG_OPT_OWNER = "owner"
CONFIG_OPT_PROJECT = "project"
INFO_CONFIG_DEFAULT_META_IDS = [
    "=access-list",
    "=description",
    "=owner",
    "=project",
    "=sub-project",
    "=title",
    "=type",
]
SUB_CONFIG_DEFAULT_META_IDS = [
    "=file-install-root",
    "=meta",
    "=mode",
    "=opts",
    "command",
    "file:",
    "poll",
]
CONFIG_SETTING_INDEX_DEFAULT = "1"


# Metadata specification names
META_DIR_MACRO = "macros"
META_DIR_WIDGET = "widget"
META_PROP_COMPULSORY = "compulsory"
META_PROP_COPY_MODE = "copy-mode"
META_PROP_DESCRIPTION = "description"
META_PROP_DUPLICATE = "duplicate"
META_PROP_ELEMENT_TITLES = "element-titles"
META_PROP_FAIL_IF = "fail-if"
META_PROP_HELP = "help"
META_PROP_LENGTH = "length"
META_PROP_MACRO = 'macro'
META_PROP_NS = "ns"
META_PROP_PATTERN = "pattern"
META_PROP_RANGE = "range"
META_PROP_SORT_KEY = "sort-key"
META_PROP_TITLE = "title"
META_PROP_TRIGGER = "trigger"
META_PROP_TYPE = "type"
META_PROP_URL = "url"
META_PROP_VALUES = "values"
META_PROP_VALUE_TITLES = "value-titles"
META_PROP_VALUE_HINTS = "value-hints"
META_PROP_WARN_IF = "warn-if"
META_PROP_WIDGET = "widget"

# Value used to denote copy mode never or clear for a metadata setting.
COPY_MODE_NEVER = "never"
COPY_MODE_CLEAR = "clear"

# Value used to denote "on" for a metadata setting.
META_PROP_VALUE_TRUE = "true"
META_PROP_VALUE_FALSE = "false"  # Not actually used.

# Allowed type settings (that actually do something)
# "meta" and "file" are for internal use.
TYPE_VALUES = [
    "boolean",
    "character",
    "integer",
    "logical",
    "quoted",
    "raw",
    "real",
    "meta",
    "file",
    "python_list",
    "python_boolean",
    "spaced_list",
]

# Preferred Fortran logical and environment boolean syntax
TYPE_BOOLEAN_VALUE_FALSE = "false"
TYPE_BOOLEAN_VALUE_TRUE = "true"
TYPE_LOGICAL_VALUE_FALSE = ".false."
TYPE_LOGICAL_VALUE_TRUE = ".true."
TYPE_LOGICAL_FALSE_TITLE = "false"
TYPE_LOGICAL_TRUE_TITLE = "true"

# Preferred Python boolean syntax
TYPE_PYTHON_BOOLEAN_VALUE_FALSE = "False"
TYPE_PYTHON_BOOLEAN_VALUE_TRUE = "True"

# File variable names in the specification.
FILE_VAR_CHECKSUM = "checksum"
FILE_VAR_MODE = "mode"
FILE_VAR_SOURCE = "source"

# Paths in the Rose distribution.
FILEPATH_README = "README.md"

<<<<<<< HEAD
__version__ = "2.4.2"
=======
__version__ = "2.5.0.dev"
>>>>>>> 7c4261aa
<|MERGE_RESOLUTION|>--- conflicted
+++ resolved
@@ -144,8 +144,4 @@
 # Paths in the Rose distribution.
 FILEPATH_README = "README.md"
 
-<<<<<<< HEAD
-__version__ = "2.4.2"
-=======
-__version__ = "2.5.0.dev"
->>>>>>> 7c4261aa
+__version__ = "2.5.0.dev"