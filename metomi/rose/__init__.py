# Copyright (C) British Crown (Met Office) & Contributors.
# This file is part of Rose, a framework for meteorological suites.
#
# Rose is free software: you can redistribute it and/or modify
# it under the terms of the GNU General Public License as published by
# the Free Software Foundation, either version 3 of the License, or
# (at your option) any later version.
#
# Rose is distributed in the hope that it will be useful,
# but WITHOUT ANY WARRANTY; without even the implied warranty of
# MERCHANTABILITY or FITNESS FOR A PARTICULAR PURPOSE.  See the
# GNU General Public License for more details.
#
# You should have received a copy of the GNU General Public License
# along with Rose. If not, see <http://www.gnu.org/licenses/>.
# -----------------------------------------------------------------------------
"""This package contains the Python code for Rose utilities.

This module contains the constants that are used globally within these.

"""

# File format syntax
CONFIG_DELIMITER = "="

# Filenames and directory names
CONFIG_NAMES = [
    "rose-app.conf",
    "rose-meta.conf",
    "rose-suite.conf",
    "rose-suite.info",
]
GLOB_CONFIG_FILE = "rose*.conf"
META_CONFIG_NAME = "rose-meta.conf"
CONFIG_META_DIR = "meta"
SUB_CONFIG_NAME = "rose-app.conf"
SUB_CONFIGS_DIR = "app"
SUB_CONFIG_FILE_DIR = "file"
INFO_CONFIG_NAME = "rose-suite.info"
TOP_CONFIG_NAME = "rose-suite.conf"
META_DEFAULT_VN_DIR = "HEAD"

# Optional configurations - not applicable to rose.conf optional configs.
GLOB_OPT_CONFIG_FILE = "rose-*-*.conf"
RE_OPT_CONFIG_FILE = "rose-.*?-(.+).conf$"


# Configuration specification names
CONFIG_SECT_CMD = "command"
CONFIG_SECT_TOP = ""
CONFIG_OPT_META_PATH = "meta-path"
CONFIG_OPT_META_TYPE = "meta"
CONFIG_OPT_OWNER = "owner"
CONFIG_OPT_PROJECT = "project"
INFO_CONFIG_DEFAULT_META_IDS = [
    "=access-list",
    "=description",
    "=owner",
    "=project",
    "=sub-project",
    "=title",
    "=type",
]
SUB_CONFIG_DEFAULT_META_IDS = [
    "=file-install-root",
    "=meta",
    "=mode",
    "=opts",
    "command",
    "file:",
    "poll",
]
CONFIG_SETTING_INDEX_DEFAULT = "1"


# Metadata specification names
META_DIR_MACRO = "macros"
META_DIR_WIDGET = "widget"
META_PROP_COMPULSORY = "compulsory"
META_PROP_COPY_MODE = "copy-mode"
META_PROP_DESCRIPTION = "description"
META_PROP_DUPLICATE = "duplicate"
META_PROP_ELEMENT_TITLES = "element-titles"
META_PROP_FAIL_IF = "fail-if"
META_PROP_HELP = "help"
META_PROP_LENGTH = "length"
META_PROP_MACRO = 'macro'
META_PROP_NS = "ns"
META_PROP_PATTERN = "pattern"
META_PROP_RANGE = "range"
META_PROP_SORT_KEY = "sort-key"
META_PROP_TITLE = "title"
META_PROP_TRIGGER = "trigger"
META_PROP_TYPE = "type"
META_PROP_URL = "url"
META_PROP_VALUES = "values"
META_PROP_VALUE_TITLES = "value-titles"
META_PROP_VALUE_HINTS = "value-hints"
META_PROP_WARN_IF = "warn-if"
META_PROP_WIDGET = "widget"

# Value used to denote copy mode never or clear for a metadata setting.
COPY_MODE_NEVER = "never"
COPY_MODE_CLEAR = "clear"

# Value used to denote "on" for a metadata setting.
META_PROP_VALUE_TRUE = "true"
META_PROP_VALUE_FALSE = "false"  # Not actually used.

# Allowed type settings (that actually do something)
# "meta" and "file" are for internal use.
TYPE_VALUES = [
    "boolean",
    "character",
    "integer",
    "logical",
    "quoted",
    "raw",
    "real",
    "meta",
    "file",
    "python_list",
    "python_boolean",
    "spaced_list",
]

# Preferred Fortran logical and environment boolean syntax
TYPE_BOOLEAN_VALUE_FALSE = "false"
TYPE_BOOLEAN_VALUE_TRUE = "true"
TYPE_LOGICAL_VALUE_FALSE = ".false."
TYPE_LOGICAL_VALUE_TRUE = ".true."
TYPE_LOGICAL_FALSE_TITLE = "false"
TYPE_LOGICAL_TRUE_TITLE = "true"

# Preferred Python boolean syntax
TYPE_PYTHON_BOOLEAN_VALUE_FALSE = "False"
TYPE_PYTHON_BOOLEAN_VALUE_TRUE = "True"

# File variable names in the specification.
FILE_VAR_CHECKSUM = "checksum"
FILE_VAR_MODE = "mode"
FILE_VAR_SOURCE = "source"

# Paths in the Rose distribution.
FILEPATH_README = "README.md"

<<<<<<< HEAD
__version__ = "2.3.3.dev"
=======
__version__ = "2.4.0.dev"
>>>>>>> 3162f8f0
<|MERGE_RESOLUTION|>--- conflicted
+++ resolved
@@ -144,8 +144,4 @@
 # Paths in the Rose distribution.
 FILEPATH_README = "README.md"
 
-<<<<<<< HEAD
-__version__ = "2.3.3.dev"
-=======
-__version__ = "2.4.0.dev"
->>>>>>> 3162f8f0
+__version__ = "2.4.0.dev"