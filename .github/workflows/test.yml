name: test

on:
  push:
    branches:
      - master
      - '2.*.x'
  pull_request:
  workflow_dispatch:
    inputs:
      rose_ref:
        description: The Rose branch to test against
        required: true
      fcm_ref:
        description: The FCM branch to test against
        required: false
      fcm_repo:
        description: The FCM repo to test against
        required: false
      cylc_flow_tag:
        description: The cylc-flow branch to test against
        required: false
      cylc_flow_repo:
        description: The cylc-flow repo to test against
        required: false
      cylc_rose_tag:
        description: The cylc-rose branch to test against
        required: false
      cylc_rose_repo:
        description: The cylc-rose repo to test against
        required: false
  schedule:
    - cron: '37 04 * * 1-5' # 04:37, Monday-Friday

concurrency:
  group: ${{ github.workflow }}-${{ github.ref }}
  cancel-in-progress: true

defaults:
  run:
    shell: bash -c "exec $CONDA_PREFIX/bin/bash -elo pipefail {0}"

env:
<<<<<<< HEAD
=======
  FORCE_COLOR: 2
>>>>>>> 6e008562
  PIP_PROGRESS_BAR: off

jobs:
  lint:
    strategy:
      matrix:
        python-version: ['3.9']
    runs-on: ubuntu-latest
    timeout-minutes: 3
    steps:
      - name: Checkout
        uses: actions/checkout@v4
        with:
          ref: ${{ inputs.rose_ref || github.sha }}

      - name: Configure Python
        uses: mamba-org/setup-micromamba@v2
        with:
          cache-environment: true
          post-cleanup: 'all'
          environment-name: rose-lint
          create-args: >-
            python=${{ matrix.python-version }}
            bash
            shellcheck

      - name: Install Rose
        run: |
          pip install ."[lint]"
          yarn install

      - name: Flake8
        run: flake8

      - name: Shellchecker
        run: etc/bin/shellchecker

      - name: ESLint
        run: yarn run lint

      - name: MyPy
        run: |
          mypy

      - name: Towncrier - draft changelog
        uses: cylc/release-actions/towncrier-draft@v1

  test:
    runs-on: ${{ matrix.os }}
    timeout-minutes: ${{ contains(matrix.os, 'macos') && 30 || 20 }}
    strategy:
      fail-fast: false
      matrix:
        os: ['ubuntu-latest']
        python-version: ['3.7', '3.8', '3.9', '3.10', '3.11', '3.12', '3']
        include:
          - os: 'macos-latest'
            python-version: '3.8'  # oldest arm64 build on conda-forge

    steps:
      - name: Checkout
        uses: actions/checkout@v4
        with:
          ref: ${{ inputs.rose_ref || github.sha }}
          path: rose

      - name: Configure Python
        uses: mamba-org/setup-micromamba@v2
        with:
          cache-environment: true
          post-cleanup: 'all'
          environment-name: rose-test
          create-args: >-
            python=${{ matrix.python-version }}
            bash
            coreutils
            sed
            sqlite
            shellcheck
            sqlite
            pygraphviz

      - name: Patch DNS
        uses: cylc/release-actions/patch-dns@v1

      - name: Brew Install
        if: startsWith(matrix.os, 'macos')
        run: |
          brew install subversion

          # supress a mac os error
          # see NOTE in t/rosie-lookup/00-basic.t
          cat >> "$HOME/.bashrc" <<__HERE__
          export OBJC_DISABLE_INITIALIZE_FORK_SAFETY=YES
          __HERE__

      - name: Configure git  # Configure Git for Git dependent tests.
        uses: cylc/release-actions/configure-git@v1

      - name: Install Rose
        working-directory: rose
        run: |
          pip install ."[tests,docs${{ (startsWith(matrix.os, 'ubuntu') && ',graph,rosa') || '' }}]"
          yarn install

      - name: Install Cylc
        uses: cylc/release-actions/install-cylc-components@v1
        with:
          cylc_flow: true
          cylc_flow_opts: ''
          cylc_flow_repo: ${{ inputs.cylc_flow_repo || 'cylc/cylc-flow' }}
          cylc_flow_tag: ${{ inputs.cylc_flow_tag }}
          cylc_rose: true
          cylc_rose_opts: ''
          cylc_rose_repo: ${{ inputs.cylc_rose_repo || 'cylc/cylc-rose' }}
          cylc_rose_tag: ${{ inputs.cylc_rose_tag }}

      - name: Checkout FCM
        if: startsWith(matrix.os, 'ubuntu')
        uses: actions/checkout@v4
        with:
          repository: ${{ inputs.fcm_repo || 'metomi/fcm' }}
          ref: ${{ inputs.fcm_ref || 'master' }}
          path: 'fcm'

      - name: Install FCM
        if: startsWith(matrix.os, 'ubuntu')
        run: |
          # install FCM deps
          sudo apt-get update
          sudo apt-get install -y \
            subversion \
            build-essential \
            gfortran \
            libxml-parser-perl \
            libconfig-inifiles-perl \
            libdbi-perl \
            libdbd-sqlite3-perl

          # install wandisco
          sudo sh -c 'echo "deb http://opensource.wandisco.com/ubuntu \
            `lsb_release -cs` svn19" \
            >> /etc/apt/sources.list.d/subversion19.list'
          sudo wget -q http://opensource.wandisco.com/wandisco-debian.gpg -O- \
            | sudo apt-key add -

          # prepend FCM bin to $PATH
          FCM_PATH="$GITHUB_WORKSPACE/fcm/bin"
          # the github actions way (needed for cylc jobs)
          echo "$FCM_PATH" >> "${GITHUB_PATH}"
          # the bashrc wat (needed for subsequent gh action steps)
          echo "export PATH=\"$FCM_PATH:\$PATH\"" >> "$HOME/.bashrc"

      - name: Unit Tests
        working-directory: rose
        run: |
          pytest

      - name: Functional Tests
        timeout-minutes: ${{ contains(matrix.os, 'macos') && 20 || 10 }}
        id: functest
        working-directory: rose
        env:
          OBJC_DISABLE_INITIALIZE_FORK_SAFETY: YES
        run: |
          # rose tests should pass first time around
          etc/bin/rose-test-battery -j 4 --state=save

      - name: Re-Run Fails
        if: failure() && steps.functest.outcome == 'failure'
        timeout-minutes: ${{ contains(matrix.os, 'macos') && 10 || 5 }}
        working-directory: rose
        env:
          OBJC_DISABLE_INITIALIZE_FORK_SAFETY: YES
        run: |
          # so we only re-run for debug purposes
          cylc scan --state=all --color=never
          etc/bin/rose-test-battery -j 1 -v --state=save,failed

      - name: Upload cylc-run artifact
        if: failure() && steps.functest.outcome == 'failure'
        uses: actions/upload-artifact@v4
        with:
          name: cylc-run ${{ matrix.os }} py-${{ matrix.python-version }}
          path: ~/cylc-run/

  docs:
    runs-on: ubuntu-latest
    timeout-minutes: 5
    strategy:
      matrix:
        python-version: ['3.9']
    steps:
      - name: Checkout
        uses: actions/checkout@v4
        with:
          ref: ${{ inputs.rose_ref || github.sha }}

      - name: Configure Python
        uses: mamba-org/setup-micromamba@v2
        with:
          cache-environment: true
          post-cleanup: 'all'
          environment-name: rose-docs
          create-args: >-
            python=${{ matrix.python-version }}
            bash
            pygraphviz

      - name: Install Rose
        run: |
          pip install -e .[docs,graph] --upgrade-strategy='only-if-needed'

      - name: Install Cylc
        uses: cylc/release-actions/install-cylc-components@v1
        with:
          cylc_flow: true
          cylc_flow_opts: ''
          cylc_flow_repo: ${{ inputs.cylc_flow_repo || 'cylc/cylc-flow' }}
          cylc_flow_tag: ${{ inputs.cylc_flow_tag }}
          cylc_rose: true
          cylc_rose_opts: ''
          cylc_rose_repo: ${{ inputs.cylc_rose_repo || 'cylc/cylc-rose' }}
          cylc_rose_tag: ${{ inputs.cylc_rose_tag }}

      - name: build (html)
        run: |
          make -C sphinx/ html SPHINXOPTS='-Wn'

      # - name: build (slides)
      #   run: |
      #     make -C sphinx/ slides SPHINXOPTS='-Wn'

      - name: build (linkcheck)
        run: |
          make -C sphinx/ linkcheck SPHINXOPTS='-Wn'

      - name: debug
        if: failure()
        run: |
          cat /tmp/sphinx-err* >&2 || true<|MERGE_RESOLUTION|>--- conflicted
+++ resolved
@@ -41,10 +41,7 @@
     shell: bash -c "exec $CONDA_PREFIX/bin/bash -elo pipefail {0}"
 
 env:
-<<<<<<< HEAD
-=======
   FORCE_COLOR: 2
->>>>>>> 6e008562
   PIP_PROGRESS_BAR: off
 
 jobs:
