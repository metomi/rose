# Copyright (C) British Crown (Met Office) & Contributors.
#
# This file is part of Rose, a framework for meteorological suites.
#
# Rose is free software: you can redistribute it and/or modify
# it under the terms of the GNU General Public License as published by
# the Free Software Foundation, either version 3 of the License, or
# (at your option) any later version.
#
# Rose is distributed in the hope that it will be useful,
# but WITHOUT ANY WARRANTY; without even the implied warranty of
# MERCHANTABILITY or FITNESS FOR A PARTICULAR PURPOSE.  See the
# GNU General Public License for more details.
#
# You should have received a copy of the GNU General Public License
# along with Rose. If not, see <http://www.gnu.org/licenses/>.

[metadata]
name = metomi-rose
version = attr: metomi.rose.__version__
description = Rose, a framework for meteorological suites.
author = British Crown (Met Office) & Contributors
author_email = metomi@metoffice.gov.uk
long_description=file: README.md
long_description_content_type=text/markdown
url=https://metomi.github.io/rose/doc/html/index.html
license = GPL
license_file=COPYING
keywords =
    hpc
    weather-modelling
    weather-model
    meteorological-suites
    meteorological-modelling
    meteorological-models
platforms = any
classifiers =
    Environment :: Console
    Environment :: Web Environment
    Intended Audience :: Developers
    Intended Audience :: System Administrators
    Intended Audience :: Science/Research
    Operating System :: POSIX :: Linux
    Programming Language :: Python :: 3.7
    Topic :: Scientific/Engineering :: Atmospheric Science
python_requires = >=3.7

[options]
packages = find_namespace:
include_package_data = True
python_requires = >=3.7
install_requires =
    aiofiles
    jinja2>=2.10.1
    ldap3
    metomi-isodatetime
    psutil>=5.6.0
    requests
    sqlalchemy

[options.packages.find]
include = metomi*

[options.extras_require]
# disco =
#     TODO: rosie disco has been disabled due to the removal of WSGI support at
#     Tornado 6.
#     tornado
docs =
    cylc-sphinx-extensions[all]>=1.2.0
    hieroglyph>=2.1.0
    setuptools>=49
    sphinx
    sphinx_rtd_theme
    sphinxcontrib-httpdomain
    sphinxcontrib-svg2pdfconverter
graph =
    pygraphviz>1.0,!=1.8
rosa =
tests =
    flake8>=3.0.0
    mypy>=0.800
    pytest
    types-aiofiles
    types-setuptools
<<<<<<< HEAD
=======
    # Note: some tests also depend on cylc-rose which has to be the
    # development version installed manually (because the latest production
    # version is pinned to the previous rose release)
>>>>>>> dbbe46c5
all =
    %(docs)s
    %(graph)s
    %(rosa)s
    %(tests)s

[options.entry_points]
# top level shell commands
console_scripts =
    rose = metomi.rose.rose:rose
    rosie = metomi.rose.rose:rosie
    rosa = metomi.rose.rose:rosa [rosa]
rose.commands =
    app-run = metomi.rose.app_run:main
    app-upgrade = metomi.rose.upgrade:main
    check-software = metomi.rose.check_software:main
    config = metomi.rose.config_cli:main
    config-diff = metomi.rose.config_diff:main
    config-dump = metomi.rose.config_dump:main
    date = metomi.rose.date_cli:main
    env-cat = metomi.rose.env_cat:main
    host-select = metomi.rose.host_select:main
    host-select-client = metomi.rose.host_select_client:main
    macro = metomi.rose.macro:main
    metadata-check = metomi.rose.metadata_check:main
    metadata-gen = metomi.rose.metadata_gen:main
    metadata-graph = metomi.rose.metadata_graph:main [graph]
    namelist-dump = metomi.rose.namelist_dump:main
    resource = metomi.rose.resource:main
    task-env = metomi.rose.task_env:main
    task-run = metomi.rose.task_run:main
rosie.commands =
    checkout = metomi.rosie.vc:checkout
    create = metomi.rosie.vc:create
    delete = metomi.rosie.vc:delete
    disco = metomi.rosie.ws:main [disco]
    go = metomi.rosie.browser:main
    graph = metomi.rosie.graph:main [graph]
    hello = metomi.rosie.ws_client_cli:hello
    id = metomi.rosie.suite_id:main
    lookup = metomi.rosie.ws_client_cli:lookup
    ls = metomi.rosie.ws_client_cli:list_local_suites<|MERGE_RESOLUTION|>--- conflicted
+++ resolved
@@ -83,12 +83,9 @@
     pytest
     types-aiofiles
     types-setuptools
-<<<<<<< HEAD
-=======
     # Note: some tests also depend on cylc-rose which has to be the
     # development version installed manually (because the latest production
     # version is pinned to the previous rose release)
->>>>>>> dbbe46c5
 all =
     %(docs)s
     %(graph)s
