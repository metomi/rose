--- conflicted
+++ resolved
@@ -167,11 +167,7 @@
 def local_suites(argv):
     """CLI command to list all the locally checked out suites"""
     opt_parser = RoseOptionParser().add_my_options(
-<<<<<<< HEAD
-            "format", "no_headers", "prefix", "reverse", "sort", "user")
-=======
-            "no_headers", "prefix", "print_format", "reverse", "sort")
->>>>>>> 34cb7c40
+            "no_headers", "prefix", "print_format", "reverse", "sort", "user")
     opts, args = opt_parser.parse_args(argv)
 
     if opts.user:
