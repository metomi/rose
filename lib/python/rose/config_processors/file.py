--- conflicted
+++ resolved
@@ -28,11 +28,8 @@
 from rose.env import env_var_process, UnboundEnvironmentVariableError
 from rose.fs_util import FileSystemEvent
 from rose.reporter import Event
-<<<<<<< HEAD
+from rose.resource import ResourceLocator
 from rose.scheme_handler import SchemeHandlersManager
-=======
-from rose.resource import ResourceLocator
->>>>>>> 558a6746
 import shlex
 import sqlite3
 import shutil
@@ -249,16 +246,7 @@
         #       Remove entries related to old local files.
 
         # Start worker pool
-<<<<<<< HEAD
         pool = self._get_worker_pool(nodes)
-=======
-        nproc = int(ResourceLocator.default().get_conf().get_value(
-                ["rose.config_processors.file", "nproc"],
-                default=self.NPROC))
-        if nproc > len(nodes):
-            nproc = len(nodes)
-        pool = Pool(processes=nproc)
->>>>>>> 558a6746
 
         # Use worker pool to do the work
         results = []
@@ -348,7 +336,7 @@
                 self.manager.handle_event(ChecksumEvent(target, checksum))
 
     def _get_worker_pool(self, items):
-        nproc = int(rose.config.default_node().get_value(
+        nproc = int(ResourceLocator.default().get_conf().get_value(
                 ["rose.config_processors.file", "nproc"],
                 default=self.NPROC))
         if nproc > len(items):
