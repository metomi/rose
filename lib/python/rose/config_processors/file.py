# -*- coding: utf-8 -*-
#-----------------------------------------------------------------------------
# (C) British Crown Copyright 2012 Met Office.
# 
# This file is part of Rose, a framework for scientific suites.
# 
# Rose is free software: you can redistribute it and/or modify
# it under the terms of the GNU General Public License as published by
# the Free Software Foundation, either version 3 of the License, or
# (at your option) any later version.
# 
# Rose is distributed in the hope that it will be useful,
# but WITHOUT ANY WARRANTY; without even the implied warranty of
# MERCHANTABILITY or FITNESS FOR A PARTICULAR PURPOSE.  See the
# GNU General Public License for more details.
# 
# You should have received a copy of the GNU General Public License
# along with Rose. If not, see <http://www.gnu.org/licenses/>.
#-----------------------------------------------------------------------------
"""Process "file:*" sections in a rose.config.ConfigNode."""

from hashlib import md5
from multiprocessing import Pool
import os
import re
import rose.config
from rose.config_processor import ConfigProcessError, ConfigProcessorBase
from rose.env import env_var_process, UnboundEnvironmentVariableError
from rose.fs_util import FileSystemEvent
from rose.reporter import Event
from rose.resource import ResourceLocator
from rose.scheme_handler import SchemeHandlersManager
import shlex
import sqlite3
import shutil
<<<<<<< HEAD
import tempfile
=======
from tempfile import mkdtemp
>>>>>>> 273b6a45
from time import sleep


class FileOverwriteError(Exception):

    """An exception raised in an attempt to overwrite an existing file.

    This will only be raised in non-overwrite mode.

    """

    def __str__(self):
        return ("%s: file already exists (and in no-overwrite mode)" %
                self.args[0])


class UnmatchedChecksumError(Exception):
    """An exception raised on an unmatched checksum."""

    def __str__(self):
        return ("Unmatched checksum, expected=%s, actual=%s" % tuple(self))


class ChecksumEvent(Event):
    """Report the checksum of a file."""

    def __str__(self):
        return "checksum: %s: %s" % self.args


class Loc(object):
    """Represent a location."""

    BLOB = ""
    TYPE_TREE = "tree"
    TYPE_BLOB = "blob"

    def __init__(self, name, scheme=None, dep_locs=None):
        self.name = name
        self.real_name = None
        self.scheme = scheme
        self.dep_locs = dep_locs
        self.mode = None
        self.loc_type = None
        self.paths = None
        self.cache = None
        self.is_out_of_date = None # boolean

    def __str__(self):
        if self.real_name and self.real_name != self.name:
            return "%s (%s)" % (self.real_name, self.name)
        else:
            return self.name

    def add_path(self, *args):
        if self.paths is None:
            self.paths = []
        self.paths.append(PathInLoc(*args))

    def update(self, other):
        self.name = other.name
        self.real_name = other.real_name
        self.scheme = other.scheme
        self.mode = other.mode
        self.paths = other.paths
        self.cache = other.cache
        self.is_out_of_date = other.is_out_of_date


class PathInLoc(object):
    """Represent a sub-path in a location."""

    def __init__(self, name):
        self.name = name
        self.checksum = None

    def __cmp__(self, other):
        return cmp(self.name, other.name) or cmp(self.checksum, other.checksum)

    def __eq__(self, other):
        return (self.name == other.name and self.checksum == other.checksum)

    def __str__(self):
        return self.name


class LocTypeError(Exception):
    """An exception raised when a location type is incorrect.

    The location type is either a file blob or a directory tree.

    """
    def __str__(self):
        return "%s <= %s, expected %s, got %s" % self.args


class LocJobProxy(object):
    """Represent the state of the job for updating a location."""

    ST_DONE = "ST_DONE"
    #ST_FAILED = "ST_FAILED"
    ST_PENDING = "ST_PENDING"
    ST_READY = "ST_READY"
    ST_WORKING = "ST_WORKING"

    def __init__(self, loc, action_key):
        self.loc = loc
        self.action_key = None
        self.name = loc.name
        self.needed_by = {}
        self.pending_for = {}
        self.state = self.ST_READY

    def __str__(self):
        return "%s: %s" % (self.action_key, str(self.loc))

    def update(self, other):
        self.state = other.state
        self.loc.update(other.loc)


class JobManager(object):
    """Manage a set of LocJobProxy objects and their states."""

    def __init__(self, jobs, names=None):
        """Initiate a location job manager.

        jobs: A dict of all available jobs (job.name, job).
        names: A list of keys in jobs to process.
               If not set or empty, process all jobs.

        """
        self.jobs = jobs
        self.ready_jobs = []
        if not names:
            names = jobs.keys()
        for name in names:
            self.ready_jobs.append(self.jobs[name])
        self.working_jobs = {}

    def get_job(self):
        """Return the next job that requires processing."""
        while self.ready_jobs:
            job = self.ready_jobs.pop()
            for dep_key, dep_job in job.pending_for.items():
                if dep_job.state == dep_job.ST_DONE:
                    job.pending_for.pop(dep_key)
                    if dep_job.needed_by.has_key(job.name):
                        dep_job.needed_by.pop(job.name)
                else:
                    dep_job.needed_by[job.name] = job
                    if dep_job.state is None:
                        dep_job.state = dep_job.ST_READY
                        self.ready_jobs.append(dep_job)
            if job.pending_for:
                job.state = job.ST_PENDING
            else:
                self.working_jobs[job.name] = job
                job.state = job.ST_WORKING
                return job

    def get_dead_jobs(self):
        """Return pending jobs if there are no ready/working ones."""
        if not self.has_jobs:
            return [job if job.pending_for for job in self.jobs.values()]
<<<<<<< HEAD
        return (not self.has_jobs and
                any([job.pending_for for job in self.jobs.values()]))
=======
>>>>>>> 273b6a45

    def has_jobs(self):
        """Return True if there are ready jobs or working jobs."""
        return bool(self.ready_jobs) or bool(self.working_jobs)

    def has_ready_jobs(self):
        """Return True if there are ready jobs."""
        return bool(self.ready_jobs)

    def put_job(self, job_proxy):
        """Tell the manager that a job has completed."""
        job = self.working_jobs.pop(job_proxy.name)
        job.update(job_proxy)
        for up_key, up_job in job.needed_by.items():
            job.needed_by.pop(up_key)
            up_job.pending_for.pop(job.name)
            if not up_job.pending_for:
                self.ready_jobs.append(up_job)
                up_job.state = up_job.ST_READY
        return job


class JobRunner(object):
    """Runs LocJobProxy objects with pool of workers."""

    NPROC = 6
    POLL_DELAY = 0.05

    def __init__(self, job_processor):
        self.job_processor = job_processor
        conf = ResourceLocator.default().get_conf()
        self.nproc = int(conf.get_value(
                ["rose.config_processors.file", "nproc"],
                default=self.NPROC))

    def run(self, job_manager, *args):
        """Start the job runner with an instance of JobManager."""
        nproc = self.nproc
        if nproc > len(job_manager.jobs):
            nproc = len(job_manager.jobs)
        pool = Pool(processes=nproc)

        results = {}
        while job_manager.has_jobs():
            # Process results, if any is ready
            for name, result in results.items():
                if result.ready():
                    results.pop(name)
                    job_proxy, args_of_events = result.get()
                    for args_of_event in args_of_events:
                        self.job_processor.handle_event(*args_of_event)
                    job = job_manager.put_job(job_proxy)
                    self.job_processor.post_process_job(job, *args)
            # Add some more jobs into the worker pool, as they are ready
            while job_manager.has_ready_jobs():
                job = job_manager.get_job()
                if job is None:
                    break
                result = pool.apply_async(_loc_job_run,
                                          [self.job_processor, job, *args])
                results[job.name] = result
            if results:
                sleep(self.POLL_DELAY)

        dead_jobs = job_manager.get_dead_jobs()
        if dead_jobs:
            raise UnfinishedJobsError(dead_jobs)

    __call__ = run


class WorkerEventHandler(object):
    """Temporary event handler in a function run by a pool worker process.

    Events are collected in the self.events which is a list of tuples
    representing the arguments the report method in an instance of
    rose.reporter.Reporter.

    """
    def __init__(self):
        self.events = []

    def __call__(self, message, type=None, level=None, prefix=None, clip=None):
        self.events.append((message, type, level, prefix, clip))


def _loc_job_run(job_processor, job_proxy, *args):
    """Helper for JobRunner."""
    event_handler = WorkerEventHandler()
    job_processor.set_event_handler(event_handler)
    job_processor.process_job(job_proxy, *args)
    job_processor.set_event_handler(None)
    return (job_proxy, event_handler.events)


class UnfinishedJobsError(Exception):
    """Error raised when there are no ready/working jobs but pending ones."""
    def __str__(self):
        ret = ""
        for job in self.args:
            ret += "[DEAD TASK] %s\n" % str(job)
        return ret


class ConfigProcessorForFile(ConfigProcessorBase):

    SCHEME = "file"
    NPROC = 6
    POLL_DELAY = 0.05
    RE_FCM_SRC = re.compile(r"(?:\A[A-z][\w\+\-\.]*:)|(?:@[^/@]+\Z)")
    T_INSTALL = "install"
    T_PULL = "pull"

    def __init__(self, *args, **kwargs):
        ConfigProcessorBase.__init__(self, *args, **kwargs)
        self.loc_handlers_manager = PullableLocHandlersManager(
                event_handler=self.manager.event_handler,
                popen=self.manager.popen,
                fs_util=self.manager.fs_util)
        self.loc_dao = LocDAO()

    def handle_event(self, *args):
        """Invoke event handler with *args, if there is one."""
        self.manager.handle_event(*args)

    def process(self, config, item, orig_keys=None, orig_value=None, **kwargs):
        """Install files according to the file:* sections in "config"."""

        # Find all the "file:*" nodes.
        nodes = {}
        if item == self.SCHEME:
            for key, node in config.value.items():
                if node.is_ignored() or not key.startswith(self.PREFIX):
                    continue
                nodes[key] = node
        else:
            node = config.get([item], no_ignore=True)
            if node is None:
                raise ConfigProcessError(orig_keys, item)
            nodes[item] = node

        if not nodes:
            return

        # Ensure that everything is overwritable
        # Ensure that container directories exist
        for key, node in sorted(nodes.items()):
            name = key[len(self.PREFIX):]
            if os.path.exists(name) and kwargs.get("no_overwrite_mode"):
                e = FileOverwriteError(name)
                raise ConfigProcessError([key], None, e)
            self.manager.fs_util.makedirs(self.manager.fs_util.dirname(name))

        # Create database to store information for incremental updates,
        # if it does not already exist.
        self.loc_dao.create()

        # Gets a list of sources and targets
        sources = {}
        targets = {}
        for key, node in sorted(nodes.items()):
            content_str = node.get_value("content")
            name = key[len(self.PREFIX):]
            target_sources = []
            if content_str is not None:
                for n in shlex.split(content_str):
                    sources[n] = Loc(n)
                    target_sources.append(sources[n])
            targets[name] = Loc(name)
            targets[name].dep_locs = sorted(target_sources)
            targets[name].mode = node.get_value("mode")

        # Where applicable, determine for each source:
        # * Its invariant name.
        # * Whether it can be considered unchanged.
        for source in sources.values():
            self._source_parse(source, config.get(["loc:" + source.name]))

        # Inspect each target to see if it is out of date:
        # * Target does not already exist.
        # * Target exists, but does not have a database entry.
        # * Target exists, but does not match settings in database.
        # * Target exists, but a source cannot be considered unchanged.
        for target in targets.values():
            if os.path.islink(target.name):
                target.real_name = os.readlink(target.name)
            elif os.path.isfile(target.name):
                m = md5()
                f = open(target.name)
                m.update(f.read())
                target.add_path(target.BLOB, m.hexdigest())
            elif os.path.isdir(target.name):
                target.paths = []
                for dirpath, dirnames, filenames in os.walk(target.name):
                    for i in reversed(range(len(dirnames))):
                        dirname = dirnames[i]
                        if dirname.startswith("."):
                            dirnames.pop(i)
                            continue
                        target.add_path(os.path.join(dirpath, dirname))
                    for filename in filenames:
                        m = md5()
                        filepath = os.path.join(dirpath, filename)
                        f = open(filepath)
                        m.update(f.read())
                        target.add_path(filepath, m.hexdigest())
                target.paths.sort()
            prev_target = self.loc_dao.select(target.name)
            target.is_out_of_date = (
                    not os.path.exists(target.name) or
                    prev_target is None or
                    prev_target.mode != target.mode or
                    prev_target.real_name != target.real_name or
                    prev_target.paths != target.paths or
                    any([s.is_out_of_date for s in target.dep_locs]))
            if target.is_out_of_date:
                self.loc_dao.delete(target)

        # Set up jobs for rebuilding all out-of-date targets.
        jobs = {}
        for target in targets.values():
            if not target.is_out_of_date:
                continue
            if target.dep_locs:
                if len(target.dep_locs) == 1 and target.mode == "symlink":
                    self.manager.fs_util.symlink(target.dep_locs[0], target.name)
                    self.loc_dao.update(target)
                else:
                    jobs[target.name] = LocJobProxy(target, self.T_INSTALL)
                    for source in target.dep_locs:
                        jobs[source.name] = LocJobProxy(source, self.T_PULL)
            elif target.mode == "mkdir":
                self.manager.fs_util.makedirs(target.name)
                self.loc_dao.update(target)
                target.loc_type = target.TYPE_TREE
                target.add_path(target.BLOB, None)
            else:
                self.manager.fs_util.create(target.name)
                self.loc_dao.update(target)
                target.loc_type = target.TYPE_BLOB
                target.add_path(target.BLOB, md5().hexdigest())

<<<<<<< HEAD
        JobRunner(self)(JobManager(jobs), config)
=======
        work_dir = mkdtemp()
        JobRunner(self)(JobManager(jobs), config, work_dir)
        self.manager.fs_util.delete(work_dir)
>>>>>>> 273b6a45

        # Target checksum compare and report
        for target in targets.values():
            if not target.is_out_of_date or target.loc_type == target.TYPE_TREE:
                continue
            keys = [self.PREFIX + target.name, "checksum"]
            checksum_expected = config.get_value(keys)
            if checksum_expected is None:
                continue
            checksum = target.paths[0].checksum
            if checksum_expected and checksum_expected != checksum:
                e = UnmatchedChecksumError(checksum_expected, checksum)
                raise ConfigProcessError(keys, checksum_expected, e)
            event = ChecksumEvent(target.name, checksum)
            self.handle_event(event)

<<<<<<< HEAD
    def process_job(self, job, config):
=======
    def process_job(self, job, config, work_dir):
>>>>>>> 273b6a45
        """Process a job, helper for process."""
        if job.action_key == self.T_INSTALL:
            self._target_install(job.loc, config)
        elif job.action_key == self.T_PULL:
<<<<<<< HEAD
            self._source_pull(job.loc, config)
=======
            self._source_pull(job.loc, config, work_dir)
>>>>>>> 273b6a45
        job.state = job.ST_DONE

    def post_process_job(self, job, config):
        self.loc_dao.update(job.loc)

    def _source_parse(self, source, config):
        if config is not None:
            scheme = config.get_value(["scheme"])
            if scheme:
                loc.scheme = scheme
        self.loc_handlers_manager.parse(source)
        prev_source = self.loc_dao.select(source.name)
        source.is_out_of_date = (
                not prev_source or
                (not source.real_name and not source.paths) or
                prev_source.scheme != source.scheme or
                prev_source.loc_type != source.loc_type or
                prev_source.real_name != source.real_name or
                prev_source.paths != source.paths)

<<<<<<< HEAD
    def _source_pull(self, source, config):
        return self.loc_handlers_manager.pull(source)
=======
    def _source_pull(self, source, config, work_dir):
        return self.loc_handlers_manager.pull(source, work_dir)
>>>>>>> 273b6a45
        # TODO: handle uncompression

    def _target_install(self, target, config):
        """Install target.

        Build target using its source(s).
        Calculate the checksum(s) of (paths in) target.

        """
        f = None
        is_first = True
        # Install target
        for source in job.loc.dep_locs:
            if target.loc_type is None:
                target.loc_type = source.loc_type
            elif target.loc_type != source.loc_type
                raise LocTypeError(target.name, source.name, target.loc_type,
                                   source.loc_type)
            if target.loc_type == target.TYPE_BLOB:
                if f is None:
                    f = open(target.name, "wb")
                f.write(open(source.cache).read())
            else: # target.loc_type == target.TYPE_TREE
                args = []
                if is_first:
                    self.manager.fs_util.makedirs(target.name)
                    args.append("--delete-excluded")
                args.extend(["--checksum", source.cache, target.name])
                cmd = self.manager.popen.get_cmd("rsync", *args)
                out, err = self.manager.popen(*cmd)
            is_first = False
        if f is not None:
            f.close()

        # Calculate target checksum(s)
        if target.loc_type == target.TYPE_BLOB:
            m = md5()
            m.update(open(target).read())
            target.add_path(target.BLOB, m.hexdigest())
        else:
            target.paths = []
            for dirpath, dirnames, filenames in os.walk(target):
                path = dirpath[len(target) + 1:]
                target.add_path(path, None)
                for filename in filenames:
                    filepath = os.path.join(path, filename)
                    m = md5()
                    m.update(open(filepath).read())
                    target.add_path(filepath, m.hexdigest())

    def set_event_handler(self, event_handler):
        """Sets the event handler, used by pool workers to capture events."""
        try:
            self.manager.event_handler.event_handler = event_handler
        except AttributeError:
            pass


class LocDAO(object):
    """DAO for information for incremental updates."""

    DB_FILE_NAME = ".rose-config_processors-file.db"

    def __int__(self):
        self.conn = None

    def get_conn(self):
        if self.conn is None:
            self.conn = sqlite3.connect(self.DB_FILE_NAME)
        return self.conn

    def create(self):
        """Create the database file if it does not exist."""
        if not os.path.exists(self.DB_FILE_NAME):
            conn = self.get_conn()
            c = conn.cursor()
            c.execute("""CREATE TABLE locs(
                          name TEXT,
                          real_name TEXT,
                          scheme TEXT,
                          mode TEXT,
                          loc_type TEXT,
                          PRIMARY KEY(name))""")
            c.execute("""CREATE TABLE paths(
                          name TEXT,
                          path TEXT,
                          checksum TEXT,
                          UNIQUE(name, path))""")
            c.execute("""CREATE TABLE dep_names(
                          name TEXT,
                          dep_name TEXT,
                          UNIQUE(name, dep_name))""")
            conn.commit()

    def delete(self, loc):
        """Remove settings related to loc from the database."""
        conn = self.get_conn()
        c = conn.cursor()
        c.execute("""DELETE FROM locs WHERE name=?""", loc.name)
        c.execute("""DELETE FROM dep_names WHERE name=?""", loc.name)
        c.execute("""DELETE FROM paths WHERE name=?""", loc.name)
        conn.commit()

    def select(self, name):
        """Query database for settings matching name.
        
        Reconstruct setting as a Loc object and return it.
 
        """
        conn = self.get_conn()
        c = conn.cursor()

        c.execute("""SELECT real_name,scheme,mode,loc_type FROM locs""" +
                  """ WHERE name=?""", name)
        row = c.fetchone()
        if row is None:
            return
        loc = Loc(name)
        loc.real_name, loc.scheme, loc.mode, loc.loc_type = row

        c.execute("""SELECT path,checksum FROM paths WHERE name=?""", name)
        for row in c:
            path, checksum = row
            if loc.paths is None:
                loc.paths = []
            loc.add_path(path, checksum)

        c.execute("""SELECT dep_name FROM dep_names WHERE name=?""", name)
        for row in c:
            dep_name, = row
            if loc.dep_locs is None:
                loc.dep_locs = []
            loc.dep_locs.append(self.select(dep_name))

    def update(self, loc):
        """Insert or update settings related to loc to the database."""
        conn = self.get_conn()
        c = conn.cursor()
        c.execute("""INSERT OR REPLACE INTO locs VALUES(?,?,?,?,?)""",
                  loc.name, loc.real_name, loc.scheme, loc.mode, loc.loc_type)
        if loc.paths:
            for path in loc.paths:
                c.execute("""INSERT OR REPLACE INTO paths VALUES(?,?,?)""",
                          name, path.name, path.checksum)
        if loc.dep_locs:
            for dep_loc in loc.dep_locs:
                c.execute("""INSERT OR REPLACE INTO dep_names VALUES(?,?)""",
                          name, dep_loc.name)


class PullableLocHandlersManager(SchemeHandlersManager):
    """Manage location handlers.

    Each location handler should have a SCHEME set to a unique string, the
    "can_handle" method, the "parse" method and the "pull" methods.

    """

    def __init__(self, event_handler=None, popen=None, fs_util=None):
<<<<<<< HEAD
        path = os.path.join(os.path.dirname(__file__), "loc_handlers")
        SchemeHandlersManager.__init__(self, [path], ["parse", "pull"])
        self.event_handler = event_handler
        if popen is None:
            popen = RosePopener(event_handler)
        self.popen = popen
        if fs_util is None:
            fs_util = FileSystemUtil(event_handler)
=======
        self.event_handler = event_handler
        if popen is None:
            popen = RosePopener(event_handler)
        if fs_util is None:
            fs_util = FileSystemUtil(event_handler)
        rose_lib_path = fs_util.dirname(fs_util.dirname(__file__))
        lib_path = os.path.join(rose_lib_path, "loc_handlers")
        SchemeHandlersManager.__init__(self, [lib_path], ["parse", "pull"])
        self.popen = popen
>>>>>>> 273b6a45
        self.fs_util = fs_util

    def handle_event(self, *args, **kwargs):
        """Call self.event_handler with given arguments if possible."""
        if callable(self.event_handler):
            return self.event_handler(*args, **kwargs)

    def parse(self, loc):
        """Parse loc.name, set loc.real_name, loc.scheme where possible."""
        if loc.scheme:
            p = self.get_handler(loc.scheme)
        else:
            p = self.guess_handler(loc)
        return p.parse(loc)

<<<<<<< HEAD
    def pull(self, loc):
        """Pull a location to the local file system.

        If loc.cache is defined, pull to the specified path.
        Otherwise, pull to a temporary directory and set loc.cache.

        Set loc.loc_type where possible.

=======
    def pull(self, loc, work_dir):
        """Pull a location to the local file system path under work_dir.

        Set loc.cache on success, normally a path under work_dir.

>>>>>>> 273b6a45
        """
        if file_loc.scheme:
            p = self.get_handler(loc.scheme)
        else:
            p = self.guess_handler(loc)
<<<<<<< HEAD
        return p.pull(loc)
=======
        return p.pull(loc, work_dir)
>>>>>>> 273b6a45
<|MERGE_RESOLUTION|>--- conflicted
+++ resolved
@@ -33,11 +33,7 @@
 import shlex
 import sqlite3
 import shutil
-<<<<<<< HEAD
-import tempfile
-=======
 from tempfile import mkdtemp
->>>>>>> 273b6a45
 from time import sleep
 
 
@@ -203,11 +199,6 @@
         """Return pending jobs if there are no ready/working ones."""
         if not self.has_jobs:
             return [job if job.pending_for for job in self.jobs.values()]
-<<<<<<< HEAD
-        return (not self.has_jobs and
-                any([job.pending_for for job in self.jobs.values()]))
-=======
->>>>>>> 273b6a45
 
     def has_jobs(self):
         """Return True if there are ready jobs or working jobs."""
@@ -450,13 +441,9 @@
                 target.loc_type = target.TYPE_BLOB
                 target.add_path(target.BLOB, md5().hexdigest())
 
-<<<<<<< HEAD
-        JobRunner(self)(JobManager(jobs), config)
-=======
         work_dir = mkdtemp()
         JobRunner(self)(JobManager(jobs), config, work_dir)
         self.manager.fs_util.delete(work_dir)
->>>>>>> 273b6a45
 
         # Target checksum compare and report
         for target in targets.values():
@@ -473,20 +460,12 @@
             event = ChecksumEvent(target.name, checksum)
             self.handle_event(event)
 
-<<<<<<< HEAD
-    def process_job(self, job, config):
-=======
     def process_job(self, job, config, work_dir):
->>>>>>> 273b6a45
         """Process a job, helper for process."""
         if job.action_key == self.T_INSTALL:
             self._target_install(job.loc, config)
         elif job.action_key == self.T_PULL:
-<<<<<<< HEAD
-            self._source_pull(job.loc, config)
-=======
             self._source_pull(job.loc, config, work_dir)
->>>>>>> 273b6a45
         job.state = job.ST_DONE
 
     def post_process_job(self, job, config):
@@ -507,13 +486,8 @@
                 prev_source.real_name != source.real_name or
                 prev_source.paths != source.paths)
 
-<<<<<<< HEAD
-    def _source_pull(self, source, config):
-        return self.loc_handlers_manager.pull(source)
-=======
     def _source_pull(self, source, config, work_dir):
         return self.loc_handlers_manager.pull(source, work_dir)
->>>>>>> 273b6a45
         # TODO: handle uncompression
 
     def _target_install(self, target, config):
@@ -673,16 +647,6 @@
     """
 
     def __init__(self, event_handler=None, popen=None, fs_util=None):
-<<<<<<< HEAD
-        path = os.path.join(os.path.dirname(__file__), "loc_handlers")
-        SchemeHandlersManager.__init__(self, [path], ["parse", "pull"])
-        self.event_handler = event_handler
-        if popen is None:
-            popen = RosePopener(event_handler)
-        self.popen = popen
-        if fs_util is None:
-            fs_util = FileSystemUtil(event_handler)
-=======
         self.event_handler = event_handler
         if popen is None:
             popen = RosePopener(event_handler)
@@ -692,7 +656,6 @@
         lib_path = os.path.join(rose_lib_path, "loc_handlers")
         SchemeHandlersManager.__init__(self, [lib_path], ["parse", "pull"])
         self.popen = popen
->>>>>>> 273b6a45
         self.fs_util = fs_util
 
     def handle_event(self, *args, **kwargs):
@@ -708,29 +671,14 @@
             p = self.guess_handler(loc)
         return p.parse(loc)
 
-<<<<<<< HEAD
-    def pull(self, loc):
-        """Pull a location to the local file system.
-
-        If loc.cache is defined, pull to the specified path.
-        Otherwise, pull to a temporary directory and set loc.cache.
-
-        Set loc.loc_type where possible.
-
-=======
     def pull(self, loc, work_dir):
         """Pull a location to the local file system path under work_dir.
 
         Set loc.cache on success, normally a path under work_dir.
 
->>>>>>> 273b6a45
         """
         if file_loc.scheme:
             p = self.get_handler(loc.scheme)
         else:
             p = self.guess_handler(loc)
-<<<<<<< HEAD
-        return p.pull(loc)
-=======
-        return p.pull(loc, work_dir)
->>>>>>> 273b6a45
+        return p.pull(loc, work_dir)