# -*- coding: utf-8 -*-
#-----------------------------------------------------------------------------
# (C) British Crown Copyright 2012 Met Office.
# 
# This file is part of Rose, a framework for scientific suites.
# 
# Rose is free software: you can redistribute it and/or modify
# it under the terms of the GNU General Public License as published by
# the Free Software Foundation, either version 3 of the License, or
# (at your option) any later version.
# 
# Rose is distributed in the hope that it will be useful,
# but WITHOUT ANY WARRANTY; without even the implied warranty of
# MERCHANTABILITY or FITNESS FOR A PARTICULAR PURPOSE.  See the
# GNU General Public License for more details.
# 
# You should have received a copy of the GNU General Public License
# along with Rose. If not, see <http://www.gnu.org/licenses/>.
#-----------------------------------------------------------------------------
"""Process "file:*" sections in a rose.config.ConfigNode."""

from hashlib import md5
from multiprocessing import Pool
import os
import re
import rose.config
from rose.config_processor import ConfigProcessError, ConfigProcessorBase
from rose.env import env_var_process, UnboundEnvironmentVariableError
from rose.fs_util import FileSystemEvent
from rose.reporter import Event
from rose.resource import ResourceLocator
from rose.scheme_handler import SchemeHandlersManager
import shlex
import sqlite3
import shutil
import tempfile
from time import sleep


class FileOverwriteError(Exception):

    """An exception raised in an attempt to overwrite an existing file.

    This will only be raised in non-overwrite mode.

    """

    def __str__(self):
        return ("%s: file already exists (and in no-overwrite mode)" %
                self.args[0])


class UnmatchedChecksumError(Exception):
    """An exception raised on an unmatched checksum."""

    def __str__(self):
        return ("Unmatched checksum, expected=%s, actual=%s" % tuple(self))


class ChecksumEvent(Event):
    """Report the checksum of a file."""

    def __str__(self):
        return "checksum: %s: %s" % self.args


class Loc(object):
    """Represent a location."""

<<<<<<< HEAD
=======
    BLOB = ""
>>>>>>> 408248cb
    TYPE_TREE = "tree"
    TYPE_BLOB = "blob"

    def __init__(self, name, scheme=None, dep_locs=None):
        self.name = name
        self.real_name = None
        self.scheme = scheme
        self.dep_locs = dep_locs
        self.mode = None
        self.loc_type = None
        self.paths = None
        self.cache = None
        self.is_out_of_date = None # boolean

    def __str__(self):
        if self.real_name and self.real_name != self.name:
            return "%s (%s)" % (self.real_name, self.name)
        else:
            return self.name

<<<<<<< HEAD
=======
    def add_path(self, *args):
        if self.paths is None:
            self.paths = []
        self.paths.append(PathInLoc(*args))

>>>>>>> 408248cb
    def update(self, other):
        self.name = other.name
        self.real_name = other.real_name
        self.scheme = other.scheme
        self.mode = other.mode
        self.paths = other.paths
        self.cache = other.cache
        self.is_out_of_date = other.is_out_of_date


class PathInLoc(object):
    """Represent a sub-path in a location."""

    def __init__(self, name):
        self.name = name
        self.checksum = None

    def __cmp__(self, other):
        return cmp(self.name, other.name) or cmp(self.checksum, other.checksum)

    def __eq__(self, other):
        return (self.name == other.name and self.checksum == other.checksum)

    def __str__(self):
        return self.name


class LocTypeError(Exception):
    """An exception raised when a location type is incorrect.

    The location type is either a file blob or a directory tree.

    """
    def __str__(self):
        return "%s <= %s, expected %s, got %s" % self.args


class LocJobProxy(object):
    """Represent the state of the job for updating a location."""

    ST_DONE = "ST_DONE"
    #ST_FAILED = "ST_FAILED"
    ST_PENDING = "ST_PENDING"
    ST_READY = "ST_READY"
    ST_WORKING = "ST_WORKING"

    def __init__(self, loc, action_key):
        self.loc = loc
        self.action_key = None
        self.name = loc.name
        self.needed_by = {}
        self.pending_for = {}
        self.state = self.ST_READY

    def __str__(self):
        return "%s: %s" % (self.action_key, str(self.loc))

    def update(self, other):
        self.state = other.state
        self.loc.update(other.loc)


class JobManager(object):
    """Manage a set of LocJobProxy objects and their states."""

    def __init__(self, jobs, names=None):
        """Initiate a location job manager.

        jobs: A dict of all available jobs (job.name, job).
        names: A list of keys in jobs to process.
               If not set or empty, process all jobs.

        """
        self.jobs = jobs
        self.ready_jobs = []
        if not names:
            names = jobs.keys()
        for name in names:
            self.ready_jobs.append(self.jobs[name])
        self.working_jobs = {}

    def get_job(self):
        """Return the next job that requires processing."""
        while self.ready_jobs:
            job = self.ready_jobs.pop()
            for dep_key, dep_job in job.pending_for.items():
                if dep_job.state == dep_job.ST_DONE:
                    job.pending_for.pop(dep_key)
                    if dep_job.needed_by.has_key(job.name):
                        dep_job.needed_by.pop(job.name)
                else:
                    dep_job.needed_by[job.name] = job
                    if dep_job.state is None:
                        dep_job.state = dep_job.ST_READY
                        self.ready_jobs.append(dep_job)
            if job.pending_for:
                job.state = job.ST_PENDING
            else:
                self.working_jobs[job.name] = job
                job.state = job.ST_WORKING
                return job

    def get_dead_jobs(self):
        """Return pending jobs if there are no ready/working ones."""
        if not self.has_jobs:
            return [job if job.pending_for for job in self.jobs.values()]
        return (not self.has_jobs and
                any([job.pending_for for job in self.jobs.values()]))

    def has_jobs(self):
        """Return True if there are ready jobs or working jobs."""
        return bool(self.ready_jobs) or bool(self.working_jobs)

    def has_ready_jobs(self):
        """Return True if there are ready jobs."""
        return bool(self.ready_jobs)

    def put_job(self, job_proxy):
        """Tell the manager that a job has completed."""
        job = self.working_jobs.pop(job_proxy.name)
        job.update(job_proxy)
        for up_key, up_job in job.needed_by.items():
            job.needed_by.pop(up_key)
            up_job.pending_for.pop(job.name)
            if not up_job.pending_for:
                self.ready_jobs.append(up_job)
                up_job.state = up_job.ST_READY
        return job


class JobRunner(object):
    """Runs LocJobProxy objects with pool of workers."""

    NPROC = 6
    POLL_DELAY = 0.05

    def __init__(self, job_processor):
        self.job_processor = job_processor
        conf = ResourceLocator.default().get_conf()
        self.nproc = int(conf.get_value(
                ["rose.config_processors.file", "nproc"],
                default=self.NPROC))

    def run(self, job_manager, *args):
        """Start the job runner with an instance of JobManager."""
        nproc = self.nproc
        if nproc > len(job_manager.jobs):
            nproc = len(job_manager.jobs)
        pool = Pool(processes=nproc)

        results = {}
        while job_manager.has_jobs():
            # Process results, if any is ready
            for name, result in results.items():
                if result.ready():
                    results.pop(name)
                    job_proxy, args_of_events = result.get()
                    for args_of_event in args_of_events:
                        self.job_processor.handle_event(*args_of_event)
                    job = job_manager.put_job(job_proxy)
                    self.job_processor.post_process_job(job, *args)
            # Add some more jobs into the worker pool, as they are ready
            while job_manager.has_ready_jobs():
                job = job_manager.get_job()
                if job is None:
                    break
                result = pool.apply_async(_loc_job_run,
                                          [self.job_processor, job, *args])
                results[job.name] = result
            if results:
                sleep(self.POLL_DELAY)

        dead_jobs = job_manager.get_dead_jobs()
        if dead_jobs:
            raise UnfinishedJobsError(dead_jobs)

    __call__ = run


class WorkerEventHandler(object):
    """Temporary event handler in a function run by a pool worker process.

    Events are collected in the self.events which is a list of tuples
    representing the arguments the report method in an instance of
    rose.reporter.Reporter.

    """
    def __init__(self):
        self.events = []

    def __call__(self, message, type=None, level=None, prefix=None, clip=None):
        self.events.append((message, type, level, prefix, clip))


def _loc_job_run(job_processor, job_proxy, *args):
    """Helper for JobRunner."""
    event_handler = WorkerEventHandler()
    job_processor.set_event_handler(event_handler)
    job_processor.process_job(job_proxy, *args)
    job_processor.set_event_handler(None)
    return (job_proxy, event_handler.events)


class UnfinishedJobsError(Exception):
    """Error raised when there are no ready/working jobs but pending ones."""
    def __str__(self):
        ret = ""
        for job in self.args:
            ret += "[DEAD TASK] %s\n" % str(job)
        return ret


class ConfigProcessorForFile(ConfigProcessorBase):

    SCHEME = "file"
    NPROC = 6
    POLL_DELAY = 0.05
    RE_FCM_SRC = re.compile(r"(?:\A[A-z][\w\+\-\.]*:)|(?:@[^/@]+\Z)")
    T_INSTALL = "install"
    T_PULL = "pull"

    def __init__(self, *args, **kwargs):
        ConfigProcessorBase.__init__(self, *args, **kwargs)
        self.loc_handlers_manager = PullableLocHandlersManager(
                event_handler=self.manager.event_handler,
                popen=self.manager.popen,
                fs_util=self.manager.fs_util)
        self.loc_dao = LocDAO()

    def handle_event(self, *args):
        """Invoke event handler with *args, if there is one."""
        self.manager.handle_event(*args)

    def process(self, config, item, orig_keys=None, orig_value=None, **kwargs):
        """Install files according to the file:* sections in "config"."""

        # Find all the "file:*" nodes.
        nodes = {}
        if item == self.SCHEME:
            for key, node in config.value.items():
                if node.is_ignored() or not key.startswith(self.PREFIX):
                    continue
                nodes[key] = node
        else:
            node = config.get([item], no_ignore=True)
            if node is None:
                raise ConfigProcessError(orig_keys, item)
            nodes[item] = node

        if not nodes:
            return

        # Ensure that everything is overwritable
        # Ensure that container directories exist
        for key, node in sorted(nodes.items()):
            name = key[len(self.PREFIX):]
            if os.path.exists(name) and kwargs.get("no_overwrite_mode"):
                e = FileOverwriteError(name)
                raise ConfigProcessError([key], None, e)
            self.manager.fs_util.makedirs(self.manager.fs_util.dirname(name))

        # Create database to store information for incremental updates,
        # if it does not already exist.
        self.loc_dao.create()

        # Gets a list of sources and targets
        sources = {}
        targets = {}
        for key, node in sorted(nodes.items()):
            content_str = node.get_value("content")
            name = key[len(self.PREFIX):]
            target_sources = []
            if content_str is not None:
                for n in shlex.split(content_str):
                    sources[n] = Loc(n)
                    target_sources.append(sources[n])
            targets[name] = Loc(name)
            targets[name].dep_locs = sorted(target_sources)
            targets[name].mode = node.get_value("mode")

        # Where applicable, determine for each source:
        # * Its invariant name.
        # * Whether it can be considered unchanged.
        for source in sources.values():
            self._source_parse(source, config.get(["loc:" + source.name]))

        # Inspect each target to see if it is out of date:
        # * Target does not already exist.
        # * Target exists, but does not have a database entry.
        # * Target exists, but does not match settings in database.
        # * Target exists, but a source cannot be considered unchanged.
        for target in targets.values():
            if os.path.islink(target.name):
                target.real_name = os.readlink(target.name)
            elif os.path.isfile(target.name):
                m = md5()
                f = open(target.name)
                m.update(f.read())
<<<<<<< HEAD
                target.paths = [PathInLoc("", m.hexdigest())]
=======
                target.add_path(target.BLOB, m.hexdigest())
>>>>>>> 408248cb
            elif os.path.isdir(target.name):
                target.paths = []
                for dirpath, dirnames, filenames in os.walk(target.name):
                    for i in reversed(range(len(dirnames))):
                        dirname = dirnames[i]
                        if dirname.startswith("."):
                            dirnames.pop(i)
                            continue
<<<<<<< HEAD
                        target.paths.append(
                                PathInLoc(os.path.join(dirpath, dirname)))
=======
                        target.add_path(os.path.join(dirpath, dirname))
>>>>>>> 408248cb
                    for filename in filenames:
                        m = md5()
                        filepath = os.path.join(dirpath, filename)
                        f = open(filepath)
                        m.update(f.read())
<<<<<<< HEAD
                        target.paths.append(PathInLoc(filepath, m.hexdigest()))
=======
                        target.add_path(filepath, m.hexdigest())
>>>>>>> 408248cb
                target.paths.sort()
            prev_target = self.loc_dao.select(target.name)
            target.is_out_of_date = (
                    not os.path.exists(target.name) or
                    prev_target is None or
                    prev_target.mode != target.mode or
                    prev_target.real_name != target.real_name or
                    prev_target.paths != target.paths or
                    any([s.is_out_of_date for s in target.dep_locs]))
            if target.is_out_of_date:
                self.loc_dao.delete(target)

        # Set up jobs for rebuilding all out-of-date targets.
        jobs = {}
        for target in targets.values():
            if not target.is_out_of_date:
                continue
            if target.dep_locs:
                if len(target.dep_locs) == 1 and target.mode == "symlink":
                    self.manager.fs_util.symlink(target.dep_locs[0], target.name)
                    self.loc_dao.update(target)
                else:
                    jobs[target.name] = LocJobProxy(target, self.T_INSTALL)
                    for source in target.dep_locs:
                        jobs[source.name] = LocJobProxy(source, self.T_PULL)
            elif target.mode == "mkdir":
                self.manager.fs_util.makedirs(target.name)
                self.loc_dao.update(target)
                target.loc_type = target.TYPE_TREE
<<<<<<< HEAD
                target.paths = [PathInLoc("", None)]
=======
                target.add_path(target.BLOB, None)
>>>>>>> 408248cb
            else:
                self.manager.fs_util.create(target.name)
                self.loc_dao.update(target)
                target.loc_type = target.TYPE_BLOB
<<<<<<< HEAD
                target.paths = [PathInLoc("", md5().hexdigest())]
=======
                target.add_path(target.BLOB, md5().hexdigest())
>>>>>>> 408248cb

        JobRunner(self)(JobManager(jobs), config)

        # Target checksum compare and report
        for target in targets.values():
            if not target.is_out_of_date or target.loc_type == target.TYPE_TREE:
                continue
            keys = [self.PREFIX + target.name, "checksum"]
            checksum_expected = config.get_value(keys)
            if checksum_expected is None:
                continue
            checksum = target.paths[0].checksum
            if checksum_expected and checksum_expected != checksum:
                e = UnmatchedChecksumError(checksum_expected, checksum)
                raise ConfigProcessError(keys, checksum_expected, e)
            event = ChecksumEvent(target.name, checksum)
            self.handle_event(event)

    def process_job(self, job, config):
        """Process a job, helper for process."""
        if job.action_key == self.T_INSTALL:
            self._target_install(job.loc, config)
        elif job.action_key == self.T_PULL:
            self._source_pull(job.loc, config)
        job.state = job.ST_DONE

    def post_process_job(self, job, config):
        self.loc_dao.update(job.loc)

    def _source_parse(self, source, config):
        if config is not None:
            scheme = config.get_value(["scheme"])
            if scheme:
                loc.scheme = scheme
        self.loc_handlers_manager.parse(source)
        prev_source = self.loc_dao.select(source.name)
        source.is_out_of_date = (
                not prev_source or
                (not source.real_name and not source.paths) or
                prev_source.scheme != source.scheme or
                prev_source.loc_type != source.loc_type or
                prev_source.real_name != source.real_name or
                prev_source.paths != source.paths)

    def _source_pull(self, source, config):
        return self.loc_handlers_manager.pull(source)
        # TODO: handle uncompression

    def _target_install(self, target, config):
        """Install target.

        Build target using its source(s).
        Calculate the checksum(s) of (paths in) target.

        """
        f = None
        is_first = True
        # Install target
        for source in job.loc.dep_locs:
            if target.loc_type is None:
                target.loc_type = source.loc_type
            elif target.loc_type != source.loc_type
                raise LocTypeError(target.name, source.name, target.loc_type,
                                   source.loc_type)
            if target.loc_type == target.TYPE_BLOB:
                if f is None:
                    f = open(target.name, "wb")
                f.write(open(source.cache).read())
            else: # target.loc_type == target.TYPE_TREE
                args = []
                if is_first:
                    self.manager.fs_util.makedirs(target.name)
                    args.append("--delete-excluded")
                args.extend(["--checksum", source.cache, target.name])
                cmd = self.manager.popen.get_cmd("rsync", *args)
                out, err = self.manager.popen(*cmd)
            is_first = False
        if f is not None:
            f.close()

        # Calculate target checksum(s)
        if target.loc_type == target.TYPE_BLOB:
            m = md5()
            m.update(open(target).read())
<<<<<<< HEAD
            target.paths = [PathInLoc("", m.hexdigest())]
=======
            target.add_path(target.BLOB, m.hexdigest())
>>>>>>> 408248cb
        else:
            target.paths = []
            for dirpath, dirnames, filenames in os.walk(target):
                path = dirpath[len(target) + 1:]
<<<<<<< HEAD
                target.paths.append(PathInLoc(path, None))
=======
                target.add_path(path, None)
>>>>>>> 408248cb
                for filename in filenames:
                    filepath = os.path.join(path, filename)
                    m = md5()
                    m.update(open(filepath).read())
<<<<<<< HEAD
                    target.paths.append(PathInLoc(filepath, m.hexdigest()))
=======
                    target.add_path(filepath, m.hexdigest())
>>>>>>> 408248cb

    def set_event_handler(self, event_handler):
        """Sets the event handler, used by pool workers to capture events."""
        try:
            self.manager.event_handler.event_handler = event_handler
        except AttributeError:
            pass


class LocDAO(object):
    """DAO for information for incremental updates."""

    DB_FILE_NAME = ".rose-config_processors-file.db"

    def __int__(self):
        self.conn = None

    def get_conn(self):
        if self.conn is None:
            self.conn = sqlite3.connect(self.DB_FILE_NAME)
        return self.conn

    def create(self):
        """Create the database file if it does not exist."""
        if not os.path.exists(self.DB_FILE_NAME):
            conn = self.get_conn()
            c = conn.cursor()
            c.execute("""CREATE TABLE locs(
                          name TEXT,
                          real_name TEXT,
                          scheme TEXT,
                          mode TEXT,
                          loc_type TEXT,
                          PRIMARY KEY(name))""")
            c.execute("""CREATE TABLE paths(
                          name TEXT,
                          path TEXT,
                          checksum TEXT,
                          UNIQUE(name, path))""")
            c.execute("""CREATE TABLE dep_names(
                          name TEXT,
                          dep_name TEXT,
                          UNIQUE(name, dep_name))""")
            conn.commit()

    def delete(self, loc):
        """Remove settings related to loc from the database."""
        conn = self.get_conn()
        c = conn.cursor()
        c.execute("""DELETE FROM locs WHERE name=?""", loc.name)
        c.execute("""DELETE FROM dep_names WHERE name=?""", loc.name)
        c.execute("""DELETE FROM paths WHERE name=?""", loc.name)
        conn.commit()

    def select(self, name):
        """Query database for settings matching name.
        
        Reconstruct setting as a Loc object and return it.
 
        """
        conn = self.get_conn()
        c = conn.cursor()

        c.execute("""SELECT real_name,scheme,mode,loc_type FROM locs""" +
                  """ WHERE name=?""", name)
        row = c.fetchone()
        if row is None:
            return
        loc = Loc(name)
        loc.real_name, loc.scheme, loc.mode, loc.loc_type = row

        c.execute("""SELECT path,checksum FROM paths WHERE name=?""", name)
        for row in c:
            path, checksum = row
            if loc.paths is None:
                loc.paths = []
<<<<<<< HEAD
            loc.paths.append(PathInLoc(path, checksum))
=======
            loc.add_path(path, checksum)
>>>>>>> 408248cb

        c.execute("""SELECT dep_name FROM dep_names WHERE name=?""", name)
        for row in c:
            dep_name, = row
            if loc.dep_locs is None:
                loc.dep_locs = []
            loc.dep_locs.append(self.select(dep_name))

    def update(self, loc):
        """Insert or update settings related to loc to the database."""
        conn = self.get_conn()
        c = conn.cursor()
        c.execute("""INSERT OR REPLACE INTO locs VALUES(?,?,?,?,?)""",
                  loc.name, loc.real_name, loc.scheme, loc.mode, loc.loc_type)
        if loc.paths:
            for path in loc.paths:
                c.execute("""INSERT OR REPLACE INTO paths VALUES(?,?,?)""",
                          name, path.name, path.checksum)
        if loc.dep_locs:
            for dep_loc in loc.dep_locs:
                c.execute("""INSERT OR REPLACE INTO dep_names VALUES(?,?)""",
                          name, dep_loc.name)


class PullableLocHandlersManager(SchemeHandlersManager):
    """Manage location handlers.

    Each location handler should have a SCHEME set to a unique string, the
    "can_handle" method, the "parse" method and the "pull" methods.

    """

    def __init__(self, event_handler=None, popen=None, fs_util=None):
        path = os.path.join(os.path.dirname(__file__), "loc_handlers")
        SchemeHandlersManager.__init__(self, [path], ["parse", "pull"])
        self.event_handler = event_handler
        if popen is None:
            popen = RosePopener(event_handler)
        self.popen = popen
        if fs_util is None:
            fs_util = FileSystemUtil(event_handler)
        self.fs_util = fs_util

    def handle_event(self, *args, **kwargs):
        """Call self.event_handler with given arguments if possible."""
        if callable(self.event_handler):
            return self.event_handler(*args, **kwargs)

    def parse(self, loc):
        """Parse loc.name, set loc.real_name, loc.scheme where possible."""
        if loc.scheme:
            p = self.get_handler(loc.scheme)
        else:
            p = self.guess_handler(loc)
        return p.parse(loc)

    def pull(self, loc):
        """Pull a location to the local file system.

        If loc.cache is defined, pull to the specified path.
        Otherwise, pull to a temporary directory and set loc.cache.

        Set loc.loc_type where possible.

        """
        if file_loc.scheme:
            p = self.get_handler(loc.scheme)
        else:
            p = self.guess_handler(loc)
        return p.pull(loc)<|MERGE_RESOLUTION|>--- conflicted
+++ resolved
@@ -67,10 +67,7 @@
 class Loc(object):
     """Represent a location."""
 
-<<<<<<< HEAD
-=======
     BLOB = ""
->>>>>>> 408248cb
     TYPE_TREE = "tree"
     TYPE_BLOB = "blob"
 
@@ -91,14 +88,11 @@
         else:
             return self.name
 
-<<<<<<< HEAD
-=======
     def add_path(self, *args):
         if self.paths is None:
             self.paths = []
         self.paths.append(PathInLoc(*args))
 
->>>>>>> 408248cb
     def update(self, other):
         self.name = other.name
         self.real_name = other.real_name
@@ -397,11 +391,7 @@
                 m = md5()
                 f = open(target.name)
                 m.update(f.read())
-<<<<<<< HEAD
-                target.paths = [PathInLoc("", m.hexdigest())]
-=======
                 target.add_path(target.BLOB, m.hexdigest())
->>>>>>> 408248cb
             elif os.path.isdir(target.name):
                 target.paths = []
                 for dirpath, dirnames, filenames in os.walk(target.name):
@@ -410,22 +400,13 @@
                         if dirname.startswith("."):
                             dirnames.pop(i)
                             continue
-<<<<<<< HEAD
-                        target.paths.append(
-                                PathInLoc(os.path.join(dirpath, dirname)))
-=======
                         target.add_path(os.path.join(dirpath, dirname))
->>>>>>> 408248cb
                     for filename in filenames:
                         m = md5()
                         filepath = os.path.join(dirpath, filename)
                         f = open(filepath)
                         m.update(f.read())
-<<<<<<< HEAD
-                        target.paths.append(PathInLoc(filepath, m.hexdigest()))
-=======
                         target.add_path(filepath, m.hexdigest())
->>>>>>> 408248cb
                 target.paths.sort()
             prev_target = self.loc_dao.select(target.name)
             target.is_out_of_date = (
@@ -455,20 +436,12 @@
                 self.manager.fs_util.makedirs(target.name)
                 self.loc_dao.update(target)
                 target.loc_type = target.TYPE_TREE
-<<<<<<< HEAD
-                target.paths = [PathInLoc("", None)]
-=======
                 target.add_path(target.BLOB, None)
->>>>>>> 408248cb
             else:
                 self.manager.fs_util.create(target.name)
                 self.loc_dao.update(target)
                 target.loc_type = target.TYPE_BLOB
-<<<<<<< HEAD
-                target.paths = [PathInLoc("", md5().hexdigest())]
-=======
                 target.add_path(target.BLOB, md5().hexdigest())
->>>>>>> 408248cb
 
         JobRunner(self)(JobManager(jobs), config)
 
@@ -553,29 +526,17 @@
         if target.loc_type == target.TYPE_BLOB:
             m = md5()
             m.update(open(target).read())
-<<<<<<< HEAD
-            target.paths = [PathInLoc("", m.hexdigest())]
-=======
             target.add_path(target.BLOB, m.hexdigest())
->>>>>>> 408248cb
         else:
             target.paths = []
             for dirpath, dirnames, filenames in os.walk(target):
                 path = dirpath[len(target) + 1:]
-<<<<<<< HEAD
-                target.paths.append(PathInLoc(path, None))
-=======
                 target.add_path(path, None)
->>>>>>> 408248cb
                 for filename in filenames:
                     filepath = os.path.join(path, filename)
                     m = md5()
                     m.update(open(filepath).read())
-<<<<<<< HEAD
-                    target.paths.append(PathInLoc(filepath, m.hexdigest()))
-=======
                     target.add_path(filepath, m.hexdigest())
->>>>>>> 408248cb
 
     def set_event_handler(self, event_handler):
         """Sets the event handler, used by pool workers to capture events."""
@@ -652,11 +613,7 @@
             path, checksum = row
             if loc.paths is None:
                 loc.paths = []
-<<<<<<< HEAD
-            loc.paths.append(PathInLoc(path, checksum))
-=======
             loc.add_path(path, checksum)
->>>>>>> 408248cb
 
         c.execute("""SELECT dep_name FROM dep_names WHERE name=?""", name)
         for row in c:
