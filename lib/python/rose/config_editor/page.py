--- conflicted
+++ resolved
@@ -391,82 +391,9 @@
         """Generate a widget giving information about sections."""
         info_container = gtk.VBox(homogeneous=False)
         info_container.show()
-<<<<<<< HEAD
         if button_list is None or label_list is None:
             button_list, label_list = self._get_page_info_widgets()
         self._last_info_labels = [l.get_text() for l in label_list]
-=======
-        button_list = []
-        label_list = []
-        # No content warning, if applicable.
-        if self.section is None and self.sub_data is None:
-            info = rose.config_editor.PAGE_WARNING_NO_CONTENT
-            tip = rose.config_editor.PAGE_WARNING_NO_CONTENT_TIP
-            error_button = rose.gtk.util.CustomButton(
-                                stock_id=gtk.STOCK_DIALOG_WARNING,
-                                as_tool=True,
-                                tip_text=tip)
-            error_label = gtk.Label()
-            error_label.set_text(info)
-            error_label.show()
-            button_list.append(error_button)
-            label_list.append(error_label)
-        if self.section is not None and self.section.ignored_reason:
-            # This adds an ignored warning.
-            info = rose.config_editor.PAGE_WARNING_IGNORED_SECTION.format(
-                        self.section.name)
-            tip = rose.config_editor.PAGE_WARNING_IGNORED_SECTION_TIP
-            error_button = rose.gtk.util.CustomButton(
-                  stock_id=gtk.STOCK_NO,
-                  as_tool=True,
-                  tip_text=tip)
-            error_label = gtk.Label()
-            error_label.set_text(info)
-            error_label.show()
-            button_list.append(error_button)
-            label_list.append(error_label)
-        elif (self.see_also == '' or
-              rose.FILE_VAR_SOURCE not in self.see_also):
-            # This adds an 'orphaned' warning, only if the section is enabled.
-            if (self.section is not None and 
-                self.section.name.startswith('namelist:')):
-                error_button = rose.gtk.util.CustomButton(
-                      stock_id=gtk.STOCK_DIALOG_WARNING,
-                      as_tool=True,
-                      tip_text=rose.config_editor.ERROR_ORPHAN_SECTION_TIP)
-                error_label = gtk.Label()
-                error_label.set_text(rose.config_editor.ERROR_ORPHAN_SECTION)
-                error_label.show()
-                button_list.append(error_button)
-                label_list.append(error_label)
-        # This adds error notification for sections.
-        for sect_data in self.sections:
-            for err, info in sect_data.error.items():
-                error_button = rose.gtk.util.CustomButton(
-                      stock_id=gtk.STOCK_DIALOG_ERROR,
-                      as_tool=True,
-                      tip_text=info)
-                error_label = gtk.Label()
-                error_label.set_text(
-                            rose.config_editor.PAGE_WARNING.format(
-                                 err, sect_data.name))
-                error_label.show()
-                button_list.append(error_button)
-                label_list.append(error_label)
-        if self.custom_macros.items():
-            macro_button = rose.gtk.util.CustomButton(
-                            label=rose.config_editor.LABEL_PAGE_MACRO_BUTTON,
-                            stock_id=gtk.STOCK_EXECUTE,
-                            tip_text=rose.config_editor.TIP_MACRO_RUN_PAGE,
-                            as_tool=True, icon_at_start=True,
-                            has_menu=True)
-            macro_button.connect("button-press-event",
-                                 self._macro_menu_launch)
-            macro_label = gtk.Label()
-            macro_label.show()
-            button_list.append(macro_button)
-            label_list.append(macro_label)
->>>>>>> 386bad18
         for button, label in zip(button_list, label_list):
             var_hbox = gtk.HBox(homogeneous=False)
             var_hbox.pack_start(button, expand=False, fill=False)
@@ -1226,4 +1153,17 @@
                 error_label.show()
                 button_list.append(error_button)
                 label_list.append(error_label)
+        if self.custom_macros.items():
+            macro_button = rose.gtk.util.CustomButton(
+                            label=rose.config_editor.LABEL_PAGE_MACRO_BUTTON,
+                            stock_id=gtk.STOCK_EXECUTE,
+                            tip_text=rose.config_editor.TIP_MACRO_RUN_PAGE,
+                            as_tool=True, icon_at_start=True,
+                            has_menu=True)
+            macro_button.connect("button-press-event",
+                                 self._macro_menu_launch)
+            macro_label = gtk.Label()
+            macro_label.show()
+            button_list.append(macro_button)
+            label_list.append(macro_label)
         return button_list, label_list