--- conflicted
+++ resolved
@@ -314,8 +314,8 @@
 SHOULD_SHOW_NO_DESCRIPTION = False
 SHOULD_SHOW_NO_HELP = True
 SHOULD_SHOW_NO_TITLE = False
-
-<<<<<<< HEAD
+SHOULD_SHOW_STATUS_BAR = True
+
 # Metadata representation strings:
 #     {name} gets replaced with the data/metadata property name.
 # For example, you may want to have the description format as:
@@ -324,9 +324,6 @@
 CUSTOM_FORMAT_DESCRIPTION = "{name}: {description}"
 CUSTOM_FORMAT_HELP = "{title}\n\n{help}"
 CUSTOM_FORMAT_TITLE = "{title} ({name})"
-=======
-SHOULD_SHOW_STATUS_BAR = True
->>>>>>> 7efca285
 
 # Window sizes
 WIDTH_TREE_PANEL = 256
