# -*- coding: utf-8 -*-
#-----------------------------------------------------------------------------
# (C) British Crown Copyright 2012-3 Met Office.
# 
# This file is part of Rose, a framework for scientific suites.
# 
# Rose is free software: you can redistribute it and/or modify
# it under the terms of the GNU General Public License as published by
# the Free Software Foundation, either version 3 of the License, or
# (at your option) any later version.
# 
# Rose is distributed in the hope that it will be useful,
# but WITHOUT ANY WARRANTY; without even the implied warranty of
# MERCHANTABILITY or FITNESS FOR A PARTICULAR PURPOSE.  See the
# GNU General Public License for more details.
# 
# You should have received a copy of the GNU General Public License
# along with Rose. If not, see <http://www.gnu.org/licenses/>.
#-----------------------------------------------------------------------------
"""This package contains the specific Python code driving the config editor.

This module contains constants that are only used in the config editor.

"""

import ast
import os

from rose.resource import ResourceLocator

# Accelerators

ACCEL_NEW = "<Ctrl>N"
ACCEL_OPEN = "<Ctrl>O"
ACCEL_SAVE = "<Ctrl>S"
ACCEL_QUIT = "<Ctrl>Q"
ACCEL_UNDO = "<Ctrl>Z"
ACCEL_REDO = "<Ctrl><Shift>Z"
ACCEL_FIND = "<Ctrl>F"
ACCEL_FIND_NEXT = "<Ctrl>G"
ACCEL_METADATA_REFRESH = "F5"
ACCEL_BROWSER = "<Ctrl>B"
ACCEL_SUITE_RUN = "<Ctrl>R"
ACCEL_TERMINAL = "<Ctrl>T"
ACCEL_HELP_GUI = "F1"

# Menu or panel strings
ADD_MENU_BLANK = "Add blank variable"
ADD_MENU_BLANK_MULTIPLE = "Add blank variable..."
ADD_MENU_META = "Add latent variable"
ICON_PATH_SCHEDULER = None
TAB_MENU_CLOSE = "Close"
TAB_MENU_HELP = "Help"
TAB_MENU_EDIT = "Edit comments"
TAB_MENU_INFO = "Info"
TAB_MENU_OPEN_NEW = "Open in a new window"
TAB_MENU_WEB_HELP = "Web Help"
TOP_MENU_FILE = "_File"
TOP_MENU_FILE_NEW = "_New"
TOP_MENU_FILE_OPEN = "_Open..."
TOP_MENU_FILE_SAVE = "_Save"
TOP_MENU_FILE_CLOSE = "_Close"
TOP_MENU_FILE_QUIT = "_Quit"
TOP_MENU_EDIT = "_Edit"
TOP_MENU_EDIT_UNDO = "_Undo"
TOP_MENU_EDIT_REDO = "_Redo"
TOP_MENU_EDIT_STACK = "Undo/Redo _Viewer"
TOP_MENU_EDIT_FIND = "_Find..."
TOP_MENU_EDIT_FIND_NEXT = "_Find Next"
TOP_MENU_EDIT_PREFERENCES = "_Preferences"
TOP_MENU_VIEW = "_View"
TOP_MENU_VIEW_LATENT = "View _Latent Variables"
TOP_MENU_VIEW_FIXED = "View _Fixed Variables"
TOP_MENU_VIEW_IGNORED = "View All _Ignored Variables"
TOP_MENU_VIEW_USER_IGNORED = "View _User Ignored Variables"
TOP_MENU_VIEW_WITHOUT_TITLES = "Hide _Titles"
TOP_MENU_VIEW_FLAG_OPTIONAL = "Flag _Optional Variables"
TOP_MENU_VIEW_FLAG_NO_METADATA = "Flag _No-metadata Variables"
TOP_MENU_PAGE = "_Page"
TOP_MENU_PAGE_ADD = "_Add"
TOP_MENU_PAGE_REVERT = "_Revert to Saved"
TOP_MENU_PAGE_INFO = "_Info"
TOP_MENU_PAGE_HELP = "_Help"
TOP_MENU_PAGE_WEB_HELP = "_Web Help"
TOP_MENU_METADATA = "_Metadata"
TOP_MENU_METADATA_CHECK = "_Check fail-if, warn-if"
TOP_MENU_METADATA_MACRO_ALL_V = "Check All _Validator Macros"
TOP_MENU_METADATA_MACRO_AUTOFIX = "_Auto-fix all configurations"
TOP_MENU_METADATA_MACRO_CONFIG = "{0}"
TOP_MENU_METADATA_REFRESH = "_Refresh Metadata"
TOP_MENU_METADATA_SWITCH_OFF = "_Switch off Metadata"
TOP_MENU_TOOLS = "_Tools"
TOP_MENU_TOOLS_BROWSER = "Launch _File Browser"
TOP_MENU_TOOLS_SUITE_RUN = "_Run Suite"
TOP_MENU_TOOLS_SUITE_RUN_CUSTOM = "_Custom ..."
TOP_MENU_TOOLS_SUITE_RUN_DEFAULT = "_Default"
TOP_MENU_TOOLS_TERMINAL = "Launch _Terminal"
TOP_MENU_TOOLS_VIEW_OUTPUT = "View _Output"
TOP_MENU_HELP = "_Help"
TOP_MENU_HELP_GUI = "_GUI Help"
TOP_MENU_HELP_ABOUT = "_About"
TOOLBAR_NEW = "New"
TOOLBAR_OPEN = "Open..."
TOOLBAR_SAVE = "Save"
TOOLBAR_BROWSE = "Browse files"
TOOLBAR_UNDO = "Undo"
TOOLBAR_REDO = "Redo"
TOOLBAR_ADD = "Add to page..."
TOOLBAR_REVERT = "Revert page to saved"
TOOLBAR_FIND = "Find expression (regex)"
TOOLBAR_FIND_NEXT = "Find next"
TOP_MENU_TOOLS_OPEN_SUITE_GCONTROL = "Launch Suite Control _GUI"
TOOLBAR_TRANSFORM = "Auto-fix configurations (run built-in transform macros)"
TOOLBAR_VALIDATE = "Check fail-if, warn-if, and run all validator macros"
TOOLBAR_SUITE_GCONTROL = "Launch Suite Control GUI"
TOOLBAR_SUITE_RUN = "Run suite"
TOOLBAR_SUITE_RUN_MENU = "Run suite ..."
TOOLBAR_VIEW_OUTPUT = "View Output"
TREE_PANEL_TITLE = "Index"
TREE_PANEL_ADD_SECTION = "_Add new section..."
TREE_PANEL_AUTOFIX_CONFIG = "_Auto-fix configuration"
TREE_PANEL_CLONE_SECTION = "_Clone this section"
TREE_PANEL_EDIT_SECTION = "Edit section comments..."
TREE_PANEL_ENABLE_SECTION = "_Enable a section..."
TREE_PANEL_IGNORE_SECTION = "_Ignore a section..."
TREE_PANEL_INFO_SECTION = "I_nfo"
TREE_PANEL_HELP_SECTION = "_Help"
TREE_PANEL_NEW_CONFIG = "_Create new configuration..."
TREE_PANEL_REMOVE = "_Remove"
TREE_PANEL_URL_SECTION = "_Web Help"
TREE_PANEL_KBD_TIMEOUT = 600
MACRO_MENU_ALL_VALIDATORS = "All Validators"
MACRO_MENU_ALL_VALIDATORS_TIP = "Run all available validator macros."
VAR_MENU_ADD = "_Add to configuration"
VAR_MENU_EDIT_COMMENTS = "Edit _comments"
VAR_MENU_FIX_IGNORE = "Auto-Fix Error"
VAR_MENU_ENABLE = "_Enable"
VAR_MENU_HELP = "_Help"
VAR_MENU_IGNORE = "_User-Ignore"
VAR_MENU_INFO = "I_nfo"
VAR_MENU_REMOVE = "_Remove"
VAR_MENU_URL = "_Web Help"
# Button strings
LABEL_EDIT = "edit"
LABEL_PAGE_HELP = "Page help"

# Loading strings
LOAD_CONFIG = "reading    "
LOAD_DONE = "loading GUI"
LOAD_ERRORS = "errors: {0}"
LOAD_METADATA = "configuring"
LOAD_NUMBER_OF_EVENTS = 2
LOAD_STATUSES = "checking   "

# Widget strings

CHOICE_LABEL_EMPTY = "(empty)"
CHOICE_MENU_REMOVE = "Remove from list"
CHOICE_TIP_ENTER_CUSTOM = "Enter a custom choice"
CHOICE_TITLE_AVAILABLE = "Available"
CHOICE_TITLE_INCLUDED = "Included"

# Error and warning strings
ERROR_ADD_FILE = "Could not add file {0}: {1}"
ERROR_BAD_NAME = "{0}: invalid name"
ERROR_BAD_TRIGGER = ("{0}\nfor <b>{1}</b>\n"
                     "from the configuration <b>{2}</b>. "
                     "\nDisabling triggers for this configuration.")
ERROR_BAD_MACRO_RETURN = "Bad return value {0}"
ERROR_CONFIG_CREATE = ("Error creating application config at {0}:" +
                       "\n  {1}, {2}")
ERROR_CONFIG_CREATE_TITLE = "Error in creating configuration"
ERROR_CONFIG_DELETE = ("Error deleting application config at {0}:" +
                       "\n  {1}, {2}")
ERROR_CONFIG_DELETE_TITLE = "Error in deleting configuration"
<<<<<<< HEAD
ERROR_ID_NOT_FOUND = 'Could not find resource: {0}'
ERROR_FILE_DELETE_FAILED = 'Delete failed. {0}'
ERROR_IMPORT_CLASS = 'Could not retrieve class {0}'
ERROR_IMPORT_WIDGET = 'Could not import widget: {0}'
ERROR_IMPORT_WIDGET_TITLE = 'Error importing widget.'
ERROR_LOAD_SYNTAX = 'Could not load path: {0}\n\nSyntax error:\n{0}\n{1}'
ERROR_LOCATE_OBJECT = "Could not locate {0}"
ERROR_MIN_PYGTK_VERSION = 'Requires PyGTK version {0}, found {1}.'
ERROR_MIN_PYGTK_VERSION_TITLE = 'Need later PyGTK version to run'
ERROR_NO_OUTPUT = 'No output found for {0}'
ERROR_NOT_FOUND = 'Could not find path: {0}'
ERROR_NOT_REGEX = 'Could not compile expression: {0}\nError info: {1}'
ERROR_ORPHAN_SECTION = 'Orphaned section: will not be output in a file.'
ERROR_ORPHAN_SECTION_TIP = 'Error: orphaned section!'
=======
ERROR_ID_NOT_FOUND = "Could not find resource: {0}"
ERROR_FILE_DELETE_FAILED = "Delete failed. {0}"
ERROR_IMPORT_CLASS = "Could not retrieve class {0}"
ERROR_IMPORT_WIDGET = "Could not import widget: {0}"
ERROR_IMPORT_WIDGET_TITLE = "Error importing widget."
ERROR_LOAD_SYNTAX = "Could not load path: {0}\n\nSyntax error:\n{0}\n{1}"
ERROR_MIN_PYGTK_VERSION = "Requires PyGTK version {0}, found {1}."
ERROR_MIN_PYGTK_VERSION_TITLE = "Need later PyGTK version to run"
ERROR_NO_OUTPUT = "No output found for {0}"
ERROR_NOT_FOUND = "Could not find path: {0}"
ERROR_NOT_REGEX = "Could not compile expression: {0}\nError info: {1}"
ERROR_ORPHAN_SECTION = "Orphaned section: will not be output in a file."
ERROR_ORPHAN_SECTION_TIP = "Error: orphaned section!"
>>>>>>> 02dcd1dd
ERROR_REMOVE_FILE = "Could not remove file {0}: {1}"
ERROR_RUN_MACRO_TITLE = "Error in running {0}"
ERROR_SUITE_RUN_INVALID = "Could not run suite - no suite config loaded."
ERROR_SAVE_PATH_FAIL = "Could not save to path!\n {0}"
IGNORED_STATUS_CONFIG = "from configuration."
IGNORED_STATUS_DEFAULT = "from default."
IGNORED_STATUS_MANUAL = "from manual intervention."
IGNORED_STATUS_MACRO = "from macro."
PAGE_WARNING = "Error ({0}): {1}"
PAGE_WARNING_IGNORED_SECTION = "Section {0} is ignored."
PAGE_WARNING_IGNORED_SECTION_TIP = "Ignored section"
PAGE_WARNING_NO_CONTENT = "This page has no associated data."
PAGE_WARNING_NO_CONTENT_TIP = ("No associated configuration or summary data " +
                               "for this page.")
WARNING_APP_CONFIG_CREATE = "Cannot create another configuration here."
WARNING_APP_CONFIG_CREATE_TITLE = "Warning - application configuration."
WARNING_CONFIG_DELETE = ("Cannot remove a whole configuration:\n{0}\n" +
                         "This must be done externally.")
WARNING_CONFIG_DELETE_TITLE = "Can't remove configuration"
WARNING_FILE_DELETE = ("Not a configuration file entry!\n" +
                       "This file must be manually removed" +
                       " in the filesystem:\n {0}.")
WARNING_FILE_DELETE_TITLE = "Can't remove filesystem file"
WARNING_CANNOT_ENABLE = "Warning - cannot override a trigger setting: {0}"
WARNING_CANNOT_ENABLE_TITLE = "Warning - can't enable"
WARNING_CANNOT_IGNORE = "Warning - cannot override a trigger setting: {0}"
WARNING_CANNOT_IGNORE_TITLE = "Warning - can't ignore"
WARNING_CANNOT_USER_IGNORE = "Warning - cannot override this setting: {0}"
WARNING_NOT_ENABLED = "Should be enabled from "
WARNING_NOT_FOUND = "No results"
WARNING_NOT_FOUND_TITLE = "Couldn't find it"
WARNING_NOT_IGNORED = "Should be ignored "
WARNING_NOT_TRIGGER = "Not part of the trigger mechanism"
WARNING_USER_NOT_TRIGGER_IGNORED = "User-ignored, but should be trigger-ignored"
WARNING_NOT_USER_IGNORABLE = "User-ignored, but is compulsory"
WARNING_TYPE_ENABLED = "enabled"
WARNING_TYPE_TRIGGER_IGNORED = "trigger-ignored"
WARNING_TYPE_USER_IGNORED = "user-ignored"
WARNING_TYPE_NOT_TRIGGER = "trigger"
WARNING_TYPES_IGNORE = [WARNING_TYPE_ENABLED, WARNING_TYPE_TRIGGER_IGNORED,
                        WARNING_TYPE_USER_IGNORED, WARNING_TYPE_NOT_TRIGGER]

# Special metadata "type" values
FILE_TYPE_FORMATS = "formats"
FILE_TYPE_INTERNAL = "file_int"
FILE_TYPE_NORMAL = "file"
FILE_TYPE_TOP = "suite"

META_PROP_INTERNAL = "_internal"

# Setting visibility modes
SHOW_MODE_FIXED = "fixed"
SHOW_MODE_FLAG_OPTIONAL = "flag:optional"
SHOW_MODE_FLAG_NO_META = "flag:no-meta"
SHOW_MODE_IGNORED = "ignored"
SHOW_MODE_USER_IGNORED = "user-ignored"
SHOW_MODE_LATENT = "latent"
SHOW_MODE_NO_TITLE = "title"

SHOULD_SHOW_FLAG_OPTIONAL = False
SHOULD_SHOW_FLAG_NO_META = False

SHOULD_SHOW_ALL_COMMENTS = False
SHOULD_SHOW_FIXED = False
SHOULD_SHOW_IGNORED = False
SHOULD_SHOW_USER_IGNORED = True
SHOULD_SHOW_LATENT = False
SHOULD_SHOW_NO_TITLE = False

# Window sizes
WIDTH_TREE_PANEL = 256
SIZE_MACRO_DIALOG_MAX = (800, 600)
SIZE_STACK = (800, 600)
SIZE_PAGE_DETACH = (650, 600)
SIZE_WINDOW = (900, 600)
SPACING_PAGE = 10
SPACING_SUB_PAGE = 5

# Stack action names and presentation
<<<<<<< HEAD
STACK_GROUP_ADD = "Add"
STACK_GROUP_COPY = "Copy"
STACK_GROUP_DELETE = "Delete"
STACK_GROUP_RENAME = "Rename"
STACK_GROUP_REORDER = "Reorder"

STACK_ACTION_ADDED = 'Added'
STACK_ACTION_CHANGED = 'Changed'
STACK_ACTION_CHANGED_COMMENTS = 'Changed #'
STACK_ACTION_ENABLED = 'Enabled'
STACK_ACTION_IGNORED = 'Ignored'
STACK_ACTION_REMOVED = 'Removed'

COLOUR_STACK_ADDED = 'green'
COLOUR_STACK_CHANGED = 'blue'
COLOUR_STACK_CHANGED_COMMENTS = 'dark blue'
COLOUR_STACK_ENABLED = 'light green'
COLOUR_STACK_IGNORED = 'grey'
COLOUR_STACK_REMOVED = 'red'

COLOUR_MACRO_CHANGED = 'blue'
COLOUR_MACRO_ERROR = 'red'
COLOUR_MACRO_WARNING = 'orange'

STACK_COL_NS = 'Namespace'
STACK_COL_ACT = 'Action'
STACK_COL_NAME = 'Name'
STACK_COL_VALUE = 'Value'
STACK_COL_OLD_VALUE = 'Old Value'
=======
STACK_ACTION_ADDED = "Added"
STACK_ACTION_CHANGED = "Changed"
STACK_ACTION_CHANGED_COMMENTS = "Changed #"
STACK_ACTION_ENABLED = "Enabled"
STACK_ACTION_IGNORED = "Ignored"
STACK_ACTION_REMOVED = "Removed"

COLOUR_STACK_ADDED = "green"
COLOUR_STACK_CHANGED = "blue"
COLOUR_STACK_CHANGED_COMMENTS = "dark blue"
COLOUR_STACK_ENABLED = "light green"
COLOUR_STACK_IGNORED = "grey"
COLOUR_STACK_REMOVED = "red"

COLOUR_MACRO_CHANGED = "blue"
COLOUR_MACRO_ERROR = "red"
COLOUR_MACRO_WARNING = "orange"

STACK_COL_NS = "Namespace"
STACK_COL_ACT = "Action"
STACK_COL_NAME = "Name"
STACK_COL_VALUE = "Value"
STACK_COL_OLD_VALUE = "Old Value"
>>>>>>> 02dcd1dd

COLOUR_VALUEWIDGET_BASE_SELECTED = "GhostWhite"
COLOUR_VARIABLE_CHANGED = "blue"
COLOUR_VARIABLE_TEXT_ERROR = "dark red"
COLOUR_VARIABLE_TEXT_IRRELEVANT = "light grey"
COLOUR_VARIABLE_TEXT_VAL_ENV = "purple4"

# Dialog text
DIALOG_BODY_ADD_CONFIG = "Choose configuration to add to"
DIALOG_BODY_ADD_SECTION = "Specify new configuration section name"
DIALOG_BODY_IGNORE_ENABLE_CONFIG = "Choose configuration"
DIALOG_BODY_IGNORE_SECTION = "Choose the section to ignore"
DIALOG_BODY_ENABLE_SECTION = "Choose the section to enable"
DIALOG_BODY_FILE_ADD = "The file {0} will be added at your next save."
DIALOG_BODY_FILE_REMOVE = "The file {0} will be deleted at your next save."
DIALOG_BODY_MACRO_CHANGES = "<b>{0} {1}</b>\n    {2}\n"
DIALOG_BODY_MACRO_CHANGES_MAX_LENGTH = 150  # Must > raw CHANGES text above
DIALOG_BODY_MACRO_CHANGES_NUM_HEIGHT = 3  # > Number, needs more height.
DIALOG_BODY_NL_CASE_CHANGE = ("Mixed-case names cause trouble in namelists." +
                              "\nSuggested: {0}")
DIALOG_HELP_TITLE = "Help for {0}"
DIALOG_LABEL_AUTOFIX = "Run built-in transform (fixer) macros?"
DIALOG_LABEL_AUTOFIX_ALL = "Run built-in transform (fixer) macros for all configurations?"
DIALOG_LABEL_CHOOSE_SECTION_ADD_VAR = "Choose a section for the new variable:"
DIALOG_LABEL_CHOOSE_SECTION_EDIT = "Choose a section to edit:"
DIALOG_LABEL_CONFIG_CHOOSE_META = "Metadata id:"
DIALOG_LABEL_CONFIG_CHOOSE_NAME = "New config name:"
DIALOG_LABEL_MACRO_TRANSFORM_CHANGES = ("<b>{0}:</b> <i>{1}</i>\n" +
                                        "changes: {2}")
DIALOG_LABEL_MACRO_TRANSFORM_NONE = "The configuration needs no changes."
DIALOG_LABEL_MACRO_VALIDATE_ISSUES = ("<b>{0}</b> <i>{1}</i>\n" +
                                      "errors: {2}")
DIALOG_LABEL_MACRO_VALIDATE_NONE = "The configuration looks OK."
DIALOG_LABEL_MACRO_WARN_ISSUES = ("warnings: {0}")
DIALOG_LABEL_PREFERENCES = ("Please edit your site and user " +
                            "configurations to make changes.")
DIALOG_TIP_SUITE_RUN_HELP = "Read the help for rose suite-run"
DIALOG_TEXT_MACRO_CHANGED = "changed"
DIALOG_TEXT_MACRO_ERROR = "error"
DIALOG_TEXT_MACRO_WARNING = "warning"
DIALOG_TITLE_MACRO_TRANSFORM = "{0} - Changes for {1}"
DIALOG_TITLE_MACRO_TRANSFORM_NONE = "{0}"
DIALOG_TITLE_MACRO_VALIDATE = "{0} - Issues for {1}"
DIALOG_TITLE_MACRO_VALIDATE_NONE = "{0}"
DIALOG_TITLE_ADD = "Add section"
DIALOG_TITLE_AUTOFIX = "Automatic fixing"
DIALOG_TITLE_CHOOSE_SECTION = "Choose section"
DIALOG_TITLE_CONFIG_CREATE = "Create configuration"
DIALOG_TITLE_CRITICAL_ERROR = "Error"
DIALOG_TITLE_EDIT_COMMENTS = "Edit comments for {0}"
DIALOG_TITLE_ENABLE = "Enable section"
DIALOG_TITLE_ERROR = "Error"
DIALOG_TITLE_IGNORE = "Ignore section"
DIALOG_TITLE_INFO = "Information"
DIALOG_TITLE_OPEN = "Open configuration"
DIALOG_TITLE_MACRO_CHANGES = "Accept changes made by {0}?"
DIALOG_TITLE_META_LOAD_ERROR = "Error loading metadata."
DIALOG_TITLE_NL_CASE_WARNING = "Mixed-case warning"
DIALOG_TITLE_PREFERENCES = "Configure preferences"
DIALOG_TITLE_SAVE_CHANGES = "Save changes?"
DIALOG_TITLE_WARNING = "Warning"
DIALOG_VARIABLE_ERROR_TITLE = "{0} error for {1}"
DIALOG_VARIABLE_WARNING_TITLE = "{0} warning for {1}"
DIALOG_NODE_INFO_ATTRIBUTE = "<b>{0}</b>"
DIALOG_NODE_INFO_CHANGES = "<span foreground='blue'>{0}</span>\n"
DIALOG_NODE_INFO_DATA = "<span foreground='blue'>Data</span>\n"
DIALOG_NODE_INFO_DELIMITER = "  "
DIALOG_NODE_INFO_METADATA = ("<span foreground='blue'>" +
                                 "Metadata</span>\n")
DIALOG_NODE_INFO_MAX_LEN = 80
DIALOG_NODE_INFO_SUB_ATTRIBUTE = "<i>{0}:</i>"
STACK_VIEW_TITLE = "Undo and Redo Stack Viewer"

# Page names

TITLE_PAGE_INFO = "suite info"
TITLE_PAGE_MARKUP = "<b>{0}</b>"
TITLE_PAGE_SUITE = "suite conf"
TREE_PANEL_MAX_EXPANDED = 5

# File panel names

FILE_PANEL_EXPAND = 2
FILE_PANEL_MENU_OPEN = "Open"
TITLE_FILE_PANEL = "Other files"

# Summary (sub) data panel names

SUMMARY_DATA_PANEL_ERROR_TIP = "Error ({0}): {1}\n"
SUMMARY_DATA_PANEL_ERROR_MARKUP = "<span color='red'>X</span>"
SUMMARY_DATA_PANEL_FILTER_LABEL = "Filter:"
SUMMARY_DATA_PANEL_FILTER_MAX_CHAR = 8
SUMMARY_DATA_PANEL_GROUP_LABEL = "Group:"
SUMMARY_DATA_PANEL_IGNORED_SECT_MARKUP = "<b>^</b>"
SUMMARY_DATA_PANEL_IGNORED_SYST_MARKUP = "<b>!!</b>"
SUMMARY_DATA_PANEL_IGNORED_USER_MARKUP = "<b>!</b>"
SUMMARY_DATA_PANEL_MODIFIED_MARKUP = "<span color='blue'>*</span>"
SUMMARY_DATA_PANEL_MAX_LEN = 15
SUMMARY_DATA_PANEL_MENU_ADD = "Add new section"
SUMMARY_DATA_PANEL_MENU_COPY = "Clone this section"
SUMMARY_DATA_PANEL_MENU_ENABLE = "Enable this section"
SUMMARY_DATA_PANEL_MENU_GO_TO = "View {0}"
SUMMARY_DATA_PANEL_MENU_IGNORE = "Ignore this section"
SUMMARY_DATA_PANEL_MENU_REMOVE = "Remove this section"
SUMMARY_DATA_PANEL_SECTION_TITLE = "Section"
FILE_CONTENT_PANEL_FORMAT_LABEL = "Hide available sections"
FILE_CONTENT_PANEL_OPT_TIP = "Items available for file source"
FILE_CONTENT_PANEL_TIP = "Items included in file source"
FILE_CONTENT_PANEL_TITLE = "Available sections"

# Tooltip (hover-over) text

TREE_PANEL_TIP_ADDED_CONFIG = "Added configuration since the last save"
TREE_PANEL_TIP_ADDED_VARS = "Added variable(s) since the last save"
TREE_PANEL_TIP_CHANGED_CONFIG = "Modified since the last save"
TREE_PANEL_TIP_CHANGED_SECTIONS = "Modified section data since the last save"
TREE_PANEL_TIP_CHANGED_VARS = "Modified variable data since the last save"
TREE_PANEL_TIP_DIFF_SECTIONS = "Added/removed sections since the last save"
TREE_PANEL_TIP_REMOVED_VARS = "Removed variable(s) since the last save"

KEY_TIP_ADDED = "Added since the last save."
KEY_TIP_CHANGED = "Modified since the last save, old value {0}"
KEY_TIP_CHANGED_COMMENTS = "Modified comments since the last save."
KEY_TIP_ENABLED = "Enabled since the last save."
KEY_TIP_SECTION_IGNORED = "Section ignored since the last save."
KEY_TIP_TRIGGER_IGNORED = "Trigger ignored since the last save."
KEY_TIP_MISSING = "Removed since the last save."
KEY_TIP_USER_IGNORED = "User ignored since the last save."
TIP_CONFIG_CHOOSE_META = "Enter a metadata identifier for the new config"
TIP_CONFIG_CHOOSE_NAME = "Enter a directory name for the new config."
TIP_CONFIG_CHOOSE_NAME_ERROR = "Invalid directory name for the new config."
TIP_ADD_TO_PAGE = "Add to page..."
TIP_REVERT_PAGE = "Revert page to last save"
TIP_SUITE_RUN_ARG = "Enter extra suite run arguments"
TIP_VALUE_ADD_URI = "Add a URI - for example a file path, or a web url"
TREE_PANEL_ERROR = " (1 error)"
TREE_PANEL_ERRORS = " ({0} errors)"
TREE_PANEL_MODIFIED = " (modified)"
TERMINAL_TIP_CLOSE = "Close terminal"
VAR_COMMENT_TIP = "# {0}"
VAR_FLAG_TIP_FIXED = "Fixed variable (only one allowed value)"
VAR_FLAG_TIP_OPTIONAL = "Flag: optional"
VAR_FLAG_TIP_NO_META = "Flag: no metadata"
VAR_MENU_TIP_ERROR = "Error "
VAR_MENU_TIP_LATENT = "This variable could be added to the configuration."
VAR_MENU_TIP_WARNING = "Warning "
VAR_MENU_TIP_FIX_IGNORE = "Auto-fix the variable's ignored state error"
VAR_WIDGET_ENV_INFO = "Set to environment variable"

# Flags for variable widgets

FLAG_TYPE_DEFAULT = "Default flag"
FLAG_TYPE_ERROR = "Error flag"
FLAG_TYPE_FIXED = "Fixed flag"
FLAG_TYPE_OPTIONAL = "Optional flag"
FLAG_TYPE_NO_META = "No metadata flag"

# Relevant metadata properties

META_PROP_WIDGET = "widget[rose-config-edit]"
META_PROP_WIDGET_SUB_NS = "widget[rose-config-edit:sub-ns]"

# Miscellaneous
COPYRIGHT = "(C) British Crown Copyright 2012-3 Met Office."
HELP_FILE = "rose-rug-config-edit.html"
LAUNCH_COMMAND = "rose config-edit"
LAUNCH_COMMAND_CONFIG = "rose config-edit -C"
LAUNCH_SUITE_RUN = "rose suite-run"
LAUNCH_SUITE_RUN_HELP = "rose help suite-run"
MIN_PYGTK_VERSION = (2, 12, 0)
PROGRAM_NAME = "rose edit"
PROJECT_URL = "http://github.com/metomi/rose/"
UNTITLED_NAME = "Untitled"
VAR_ID_IN_CONFIG = "Variable id {0} from the configuration {1}"


def false_function(*args):
    """Return False, no matter what the arguments are."""
    return False


def load_override_config():
    conf = ResourceLocator.default().get_conf().get(["rose-config-edit"])
    if conf is None:
        return
    for key, node in conf.value.items():
        if node.is_ignored():
            continue
        try:
            cast_value = ast.literal_eval(node.value)
        except Exception:
            cast_value = node.value
        globals()[key.replace("-", "_").upper()] = cast_value


load_override_config()<|MERGE_RESOLUTION|>--- conflicted
+++ resolved
@@ -173,28 +173,13 @@
 ERROR_CONFIG_DELETE = ("Error deleting application config at {0}:" +
                        "\n  {1}, {2}")
 ERROR_CONFIG_DELETE_TITLE = "Error in deleting configuration"
-<<<<<<< HEAD
-ERROR_ID_NOT_FOUND = 'Could not find resource: {0}'
-ERROR_FILE_DELETE_FAILED = 'Delete failed. {0}'
-ERROR_IMPORT_CLASS = 'Could not retrieve class {0}'
-ERROR_IMPORT_WIDGET = 'Could not import widget: {0}'
-ERROR_IMPORT_WIDGET_TITLE = 'Error importing widget.'
-ERROR_LOAD_SYNTAX = 'Could not load path: {0}\n\nSyntax error:\n{0}\n{1}'
-ERROR_LOCATE_OBJECT = "Could not locate {0}"
-ERROR_MIN_PYGTK_VERSION = 'Requires PyGTK version {0}, found {1}.'
-ERROR_MIN_PYGTK_VERSION_TITLE = 'Need later PyGTK version to run'
-ERROR_NO_OUTPUT = 'No output found for {0}'
-ERROR_NOT_FOUND = 'Could not find path: {0}'
-ERROR_NOT_REGEX = 'Could not compile expression: {0}\nError info: {1}'
-ERROR_ORPHAN_SECTION = 'Orphaned section: will not be output in a file.'
-ERROR_ORPHAN_SECTION_TIP = 'Error: orphaned section!'
-=======
 ERROR_ID_NOT_FOUND = "Could not find resource: {0}"
 ERROR_FILE_DELETE_FAILED = "Delete failed. {0}"
 ERROR_IMPORT_CLASS = "Could not retrieve class {0}"
 ERROR_IMPORT_WIDGET = "Could not import widget: {0}"
 ERROR_IMPORT_WIDGET_TITLE = "Error importing widget."
 ERROR_LOAD_SYNTAX = "Could not load path: {0}\n\nSyntax error:\n{0}\n{1}"
+ERROR_LOCATE_OBJECT = "Could not locate {0}"
 ERROR_MIN_PYGTK_VERSION = "Requires PyGTK version {0}, found {1}."
 ERROR_MIN_PYGTK_VERSION_TITLE = "Need later PyGTK version to run"
 ERROR_NO_OUTPUT = "No output found for {0}"
@@ -202,7 +187,6 @@
 ERROR_NOT_REGEX = "Could not compile expression: {0}\nError info: {1}"
 ERROR_ORPHAN_SECTION = "Orphaned section: will not be output in a file."
 ERROR_ORPHAN_SECTION_TIP = "Error: orphaned section!"
->>>>>>> 02dcd1dd
 ERROR_REMOVE_FILE = "Could not remove file {0}: {1}"
 ERROR_RUN_MACRO_TITLE = "Error in running {0}"
 ERROR_SUITE_RUN_INVALID = "Could not run suite - no suite config loaded."
@@ -282,37 +266,12 @@
 SPACING_SUB_PAGE = 5
 
 # Stack action names and presentation
-<<<<<<< HEAD
 STACK_GROUP_ADD = "Add"
 STACK_GROUP_COPY = "Copy"
 STACK_GROUP_DELETE = "Delete"
 STACK_GROUP_RENAME = "Rename"
 STACK_GROUP_REORDER = "Reorder"
 
-STACK_ACTION_ADDED = 'Added'
-STACK_ACTION_CHANGED = 'Changed'
-STACK_ACTION_CHANGED_COMMENTS = 'Changed #'
-STACK_ACTION_ENABLED = 'Enabled'
-STACK_ACTION_IGNORED = 'Ignored'
-STACK_ACTION_REMOVED = 'Removed'
-
-COLOUR_STACK_ADDED = 'green'
-COLOUR_STACK_CHANGED = 'blue'
-COLOUR_STACK_CHANGED_COMMENTS = 'dark blue'
-COLOUR_STACK_ENABLED = 'light green'
-COLOUR_STACK_IGNORED = 'grey'
-COLOUR_STACK_REMOVED = 'red'
-
-COLOUR_MACRO_CHANGED = 'blue'
-COLOUR_MACRO_ERROR = 'red'
-COLOUR_MACRO_WARNING = 'orange'
-
-STACK_COL_NS = 'Namespace'
-STACK_COL_ACT = 'Action'
-STACK_COL_NAME = 'Name'
-STACK_COL_VALUE = 'Value'
-STACK_COL_OLD_VALUE = 'Old Value'
-=======
 STACK_ACTION_ADDED = "Added"
 STACK_ACTION_CHANGED = "Changed"
 STACK_ACTION_CHANGED_COMMENTS = "Changed #"
@@ -336,7 +295,6 @@
 STACK_COL_NAME = "Name"
 STACK_COL_VALUE = "Value"
 STACK_COL_OLD_VALUE = "Old Value"
->>>>>>> 02dcd1dd
 
 COLOUR_VALUEWIDGET_BASE_SELECTED = "GhostWhite"
 COLOUR_VARIABLE_CHANGED = "blue"
