# -*- coding: utf-8 -*-
#-----------------------------------------------------------------------------
# (C) British Crown Copyright 2012-3 Met Office.
# 
# This file is part of Rose, a framework for scientific suites.
# 
# Rose is free software: you can redistribute it and/or modify
# it under the terms of the GNU General Public License as published by
# the Free Software Foundation, either version 3 of the License, or
# (at your option) any later version.
# 
# Rose is distributed in the hope that it will be useful,
# but WITHOUT ANY WARRANTY; without even the implied warranty of
# MERCHANTABILITY or FITNESS FOR A PARTICULAR PURPOSE.  See the
# GNU General Public License for more details.
# 
# You should have received a copy of the GNU General Public License
# along with Rose. If not, see <http://www.gnu.org/licenses/>.
#-----------------------------------------------------------------------------
"""
This module contains the core processing of the config editor.

Classes:
    MainController - driver for loading, and handles updates.

"""

import copy
import itertools
import os
import re
import shutil
import sre_constants
import sys
import warnings

# Ignore add menu related warnings for now, but remove this later.
warnings.filterwarnings('ignore',
                        'instance of invalid non-instantiatable type',
                        Warning)
warnings.filterwarnings('ignore',
                        'g_signal_handlers_disconnect_matched',
                        Warning)
warnings.filterwarnings('ignore',
                        'use set_markup',
                        Warning)
warnings.filterwarnings('ignore',
                        'Unable to show',
                        Warning)
warnings.filterwarnings('ignore',
                        'gdk',
                        Warning)

import pygtk
pygtk.require('2.0')
import gtk  # Only used to run the main gtk loop.

import rose.config
import rose.config_editor
import rose.config_editor.loader
import rose.config_editor.menu
import rose.config_editor.page
import rose.config_editor.panel
import rose.config_editor.stack
import rose.config_editor.util
import rose.config_editor.variable
import rose.config_editor.window
import rose.gtk.splash
import rose.gtk.util
import rose.macro
import rose.opt_parse
import rose.resource
import rose.macros


RESOURCER = rose.resource.ResourceLocator(paths=sys.path)


class MainController(object):

    """The main controller class.
    
    Call with a configuration directory and/or a dict of
    configuration names and objects.
    
    If pluggable is True, return containers for plugging into other
    GTK applications.
    If pluggable is False, launch the standalone application.
    
    """

    RE_ARRAY_ELEMENT = re.compile('\([\d:, ]+\)$')

    def __init__(self, config_directory=None, config_objs=None,
                 pluggable=False,
                 loader_update=rose.config_editor.false_function):
        if config_objs is None:
            config_objs = {}
        self.pluggable = pluggable
        self.tab_windows = []  # No child windows yet
        self.orphan_pages = []
        self.undo_stack = [] # Nothing to undo yet
        self.redo_stack = [] # Nothing to redo yet
        self.find_hist = {'regex': '', 'ids': []}
        self.util = rose.config_editor.util.Lookup()
        self.macros = {
             rose.META_PROP_COMPULSORY:
             rose.macros.compulsory.CompulsoryChecker,
             rose.META_PROP_TYPE:
             rose.macros.value.ValueChecker}
        self.metadata_off = False
<<<<<<< HEAD
        self.loader_update = loader_update

=======
>>>>>>> 68d102ee
        # Load the top configuration directory
        self.data = rose.config_editor.loader.ConfigDataManager(
                                self.util,
                                config_directory,
                                config_objs,
                                self.tree_trigger_update,
                                loader_update)
        self.trigger = self.data.trigger

        self.loader_update(rose.config_editor.LOAD_STATUSES,
                           self.data.top_level_name)
        self.mainwindow = rose.config_editor.window.MainWindow()

        self.section_ops = rose.config_editor.stack.SectionOperations(
                                   self.data, self.util,
                                   self.undo_stack, self.redo_stack,
                                   self.check_cannot_enable_setting,
                                   self.update_namespace,
                                   self.update_ns_info,
                                   self.update_ns_comments,
                                   view_page_func=self.view_page,
                                   kill_page_func=self.kill_page)

        self.variable_ops = rose.config_editor.stack.VariableOperations(
                                   self.data, self.util, 
                                   self.undo_stack, self.redo_stack,
                                   self.check_cannot_enable_setting,
                                   self.update_namespace,
                                   search_id_func=self.perform_find_by_id)

        # Add in the general 'menu' event handler.
        # Eventually it might be a good idea to package up the undo stuff.
        self.handle = rose.config_editor.menu.Handler(
                             self.data, self.util, self.mainwindow,
                             self.undo_stack, self.redo_stack,
                             self.perform_undo,
                             self.apply_macro_transform,
                             self.apply_macro_validation,
                             self._add_config,
                             self.check_cannot_enable_setting,
                             self.section_ops,
                             self.variable_ops,
                             self.kill_page, self.update_status,
                             self.update_namespace, self.view_page,
                             self.perform_find_by_ns_id)

        if not self.pluggable:
            self.generate_toolbar()
            self.generate_menubar()
            self.generate_hyper_panel()
            # Create notebook (tabbed container) and connect signals.
            self.notebook = rose.gtk.util.Notebook()

        # Set page 'verbosity' defaults.
        self.page_show_modes = {
             rose.config_editor.SHOW_MODE_FIXED:
             rose.config_editor.SHOULD_SHOW_FIXED,
             rose.config_editor.SHOW_MODE_FLAG_OPTIONAL:
             rose.config_editor.SHOULD_SHOW_FLAG_OPTIONAL,
             rose.config_editor.SHOW_MODE_FLAG_NO_META:
             rose.config_editor.SHOULD_SHOW_FLAG_NO_META,
             rose.config_editor.SHOW_MODE_IGNORED:
             rose.config_editor.SHOULD_SHOW_IGNORED,
             rose.config_editor.SHOW_MODE_USER_IGNORED:
             rose.config_editor.SHOULD_SHOW_USER_IGNORED,
             rose.config_editor.SHOW_MODE_LATENT:
             rose.config_editor.SHOULD_SHOW_LATENT,
             rose.config_editor.SHOW_MODE_NO_TITLE:
             rose.config_editor.SHOULD_SHOW_NO_TITLE}

        # Create the main panel with the menu, toolbar, tree panel, notebook.
        if not self.pluggable:
            self.mainwindow.load(name=self.data.top_level_name,
                                 menu=self.top_menu,
                                 accelerators=self.menubar.accelerators,
                                 toolbar=self.toolbar,
                                 hyper_panel=self.hyper_panel,
                                 notebook=self.notebook,
                                 page_change_func=self.handle_page_change,
                                 save_func=self.save_to_file,)
            self.mainwindow.window.connect('destroy', self.handle.destroy)
            self.mainwindow.window.connect('delete-event',
                                           self.handle.destroy)
            self.mainwindow.window.connect_after('grab_focus',
                                                 self.handle_page_change)
            self.mainwindow.window.connect_after('focus-in-event',
                                                 self.handle_page_change)
        self.load_errors = 0
        self.update_all(is_loading=True)
        self.loader_update(rose.config_editor.LOAD_DONE,
                           self.data.top_level_name)
        self.perform_startup_check()
        if (self.data.top_level_directory is None and not self.data.config):
            self.load_from_file()

#------------------ Setting up main component functions ----------------------

    def generate_toolbar(self):
        """Link in the toolbar functionality."""
        self.toolbar = rose.gtk.util.ToolBar(
                widgets=[
                   (rose.config_editor.TOOLBAR_OPEN, 'gtk.STOCK_OPEN'),
                   (rose.config_editor.TOOLBAR_SAVE, 'gtk.STOCK_SAVE'),
                   (rose.config_editor.TOOLBAR_BROWSE, 'gtk.STOCK_DIRECTORY'),
                   (rose.config_editor.TOOLBAR_UNDO, 'gtk.STOCK_UNDO'),
                   (rose.config_editor.TOOLBAR_REDO, 'gtk.STOCK_REDO'),
                   (rose.config_editor.TOOLBAR_ADD, 'gtk.STOCK_ADD'),
                   (rose.config_editor.TOOLBAR_REVERT,
                    'gtk.STOCK_REVERT_TO_SAVED'),
                   (rose.config_editor.TOOLBAR_FIND, 'gtk.Entry'),
                   (rose.config_editor.TOOLBAR_FIND_NEXT, 'gtk.STOCK_FIND'),
                   (rose.config_editor.TOOLBAR_VALIDATE,
                    'gtk.STOCK_DIALOG_QUESTION'),
                   (rose.config_editor.TOOLBAR_TRANSFORM,
                    'gtk.STOCK_CONVERT'),
                   (rose.config_editor.TOOLBAR_VIEW_OUTPUT,
                    'gtk.STOCK_DIRECTORY'),
                   (rose.config_editor.TOOLBAR_SUITE_GCONTROL,
                    'rose-gtk-scheduler')],
                sep_on_name=[rose.config_editor.TOOLBAR_SAVE,
                             rose.config_editor.TOOLBAR_BROWSE,
                             rose.config_editor.TOOLBAR_REDO,
                             rose.config_editor.TOOLBAR_REVERT,
                             rose.config_editor.TOOLBAR_FIND_NEXT,
                             rose.config_editor.TOOLBAR_TRANSFORM])
        assign = self.toolbar.set_widget_function
        assign(rose.config_editor.TOOLBAR_OPEN, self.load_from_file)
        assign(rose.config_editor.TOOLBAR_SAVE, self.save_to_file)
        assign(rose.config_editor.TOOLBAR_BROWSE, self.handle.launch_browser)
        assign(rose.config_editor.TOOLBAR_UNDO, self.perform_undo)
        assign(rose.config_editor.TOOLBAR_REDO, self.perform_undo, [True])
        assign(rose.config_editor.TOOLBAR_REVERT, self.revert_to_saved_data)
        assign(rose.config_editor.TOOLBAR_FIND_NEXT, self._launch_find)
        assign(rose.config_editor.TOOLBAR_VALIDATE,
               self.handle.check_all_extra)
        assign(rose.config_editor.TOOLBAR_TRANSFORM,
               self.handle.transform_default)
        assign(rose.config_editor.TOOLBAR_VIEW_OUTPUT, 
               self.handle.launch_output_viewer )
        assign(rose.config_editor.TOOLBAR_SUITE_GCONTROL,
               self.handle.launch_scheduler)
        self.find_entry = self.toolbar.item_dict.get(
                               rose.config_editor.TOOLBAR_FIND)['widget']
        self.find_entry.connect("activate", self._launch_find)
        self.find_entry.connect("changed", self._clear_find)
        add_icon = self.toolbar.item_dict.get(
                        rose.config_editor.TOOLBAR_ADD)['widget']
        add_icon.connect('button_press_event', self.add_page_variable)
        self.toolbar.set_widget_function(rose.config_editor.TOOLBAR_REVERT,
                                         self.revert_to_saved_data)
        custom_text = rose.config_editor.TOOLBAR_SUITE_RUN_MENU
        run_button = rose.gtk.util.CustomMenuButton(
                          stock_id=gtk.STOCK_MEDIA_PLAY,
                          menu_items=[(custom_text, gtk.STOCK_MEDIA_PLAY)],
                          menu_funcs=[self.handle.get_run_suite_args],
                          tip_text=rose.config_editor.TOOLBAR_SUITE_RUN)
        run_button.connect("clicked", self.handle.run_suite)
        run_button.set_sensitive(
              any([c.is_top_level for c in self.data.config.values()]))
        self.toolbar.insert(run_button, -1)
        
        self.toolbar.set_widget_sensitive(
              rose.config_editor.TOOLBAR_SUITE_GCONTROL, 
              any([c.is_top_level for c in self.data.config.values()]))

        self.toolbar.set_widget_sensitive(
              rose.config_editor.TOOLBAR_VIEW_OUTPUT,
              any([c.is_top_level for c in self.data.config.values()]))

    def generate_menubar(self):
        """Link in the menu functionality and accelerators."""
        self.menubar = rose.config_editor.menu.MenuBar()
        self.menu_widgets = {}
        menu_list = [('/TopMenuBar/File/Open...', self.load_from_file),
                     ('/TopMenuBar/File/Save', lambda m: self.save_to_file()),
                     ('/TopMenuBar/File/Quit', self.handle.destroy),
                     ('/TopMenuBar/Edit/Undo', 
                      lambda m: self.perform_undo()),
                     ('/TopMenuBar/Edit/Redo', 
                      lambda m: self.perform_undo(redo_mode_on=True)),
                     ('/TopMenuBar/Edit/Find', self._launch_find),
                     ('/TopMenuBar/Edit/Find Next',
                      lambda m: self.perform_find(self.find_hist['regex'])),
                     ('/TopMenuBar/Edit/Preferences', self.handle.prefs),
                     ('/TopMenuBar/Edit/Stack', self.handle.view_stack),
                     ('/TopMenuBar/View/View fixed',
                      lambda m: self._set_page_show_modes(
                                     rose.config_editor.SHOW_MODE_FIXED,
                                     m.get_active())),
                     ('/TopMenuBar/View/View ignored',
                      lambda m: self._set_page_show_modes(
                                  rose.config_editor.SHOW_MODE_IGNORED,
                                  m.get_active())),
                     ('/TopMenuBar/View/View user-ignored',
                      lambda m: self._set_page_show_modes(
                                   rose.config_editor.SHOW_MODE_USER_IGNORED,
                                   m.get_active())),
                     ('/TopMenuBar/View/View latent',
                      lambda m: self._set_page_show_modes(
                                     rose.config_editor.SHOW_MODE_LATENT,
                                     m.get_active())),
                     ('/TopMenuBar/View/View without titles',
                      lambda m: self._set_page_show_modes(
                                     rose.config_editor.SHOW_MODE_NO_TITLE,
                                     m.get_active())),
                     ('/TopMenuBar/View/Flag no-metadata',
                      lambda m: self._set_page_show_modes(
                                   rose.config_editor.SHOW_MODE_FLAG_NO_META,
                                   m.get_active())),
                     ('/TopMenuBar/View/Flag optional',
                      lambda m: self._set_page_show_modes(
                                  rose.config_editor.SHOW_MODE_FLAG_OPTIONAL,
                                  m.get_active())),
                     ('/TopMenuBar/Metadata/All V',
                      lambda m: self.handle.run_custom_macro(
                                     method_name=rose.macro.VALIDATE_METHOD)),
                     ('/TopMenuBar/Metadata/Autofix',
                      lambda m: self.handle.transform_default()),
                     ('/TopMenuBar/Metadata/Extra checks',
                      lambda m: self.handle.check_fail_rules()),
                     ('/TopMenuBar/Metadata/Switch off metadata',
                      lambda m: self.refresh_metadata(m.get_active())),
                     ('/TopMenuBar/Tools/Run Suite/Run Suite default',
                      self.handle.run_suite),
                     ('/TopMenuBar/Tools/Run Suite/Run Suite custom',
                      self.handle.get_run_suite_args),
                     ('/TopMenuBar/Tools/Browser',
                      lambda m: self.handle.launch_browser()),
                     ('/TopMenuBar/Tools/Terminal',
                      lambda m: self.handle.launch_terminal()),
                     ('/TopMenuBar/Tools/View Output',
                      lambda m: self.handle.launch_output_viewer()),
                     ('/TopMenuBar/Tools/Open Suite GControl',
                      lambda m: self.handle.launch_scheduler()),
                     ('/TopMenuBar/Page/Revert',
                      lambda m: self.revert_to_saved_data()),
                     ('/TopMenuBar/Page/Page Info',
                      lambda m: self.handle.info_request(
                                     self._get_current_page().namespace)),
                     ('/TopMenuBar/Page/Page Help',
                      lambda m: self._get_current_page().launch_help()),
                     ('/TopMenuBar/Page/Page Web Help',
                      lambda m: self._get_current_page().launch_url()),
                     ('/TopMenuBar/Help/GUI Help', self.handle.help),
                     ('/TopMenuBar/Help/About', self.handle.about_dialog)]
        is_toggled = dict([('/TopMenuBar/View/View fixed',
                            rose.config_editor.SHOULD_SHOW_FIXED),
                           ('/TopMenuBar/View/View ignored',
                            rose.config_editor.SHOULD_SHOW_IGNORED),
                           ('/TopMenuBar/View/View user-ignored',
                            rose.config_editor.SHOULD_SHOW_USER_IGNORED),
                           ('/TopMenuBar/View/View latent',
                            rose.config_editor.SHOULD_SHOW_LATENT),
                           ('/TopMenuBar/View/View without titles',
                            rose.config_editor.SHOULD_SHOW_NO_TITLE),
                           ('/TopMenuBar/View/Flag optional',
                            rose.config_editor.SHOULD_SHOW_FLAG_OPTIONAL),
                           ('/TopMenuBar/View/Flag no-metadata',
                            rose.config_editor.SHOULD_SHOW_FLAG_NO_META)])
        for (address, action) in menu_list:
            widget = self.menubar.uimanager.get_widget(address)
            self.menu_widgets.update({address: widget})
            if address in is_toggled:
                widget.set_active(is_toggled[address])
                if (address.endswith("View user-ignored") and
                    rose.config_editor.SHOULD_SHOW_IGNORED):
                    widget.set_sensitive(False)
            widget.connect('activate', action)
        page_menu = self.menubar.uimanager.get_widget("/TopMenuBar/Page")
        add_menuitem = self.menubar.uimanager.get_widget(
                                              "/TopMenuBar/Page/Add variable")
        page_menu.connect("activate",
                          lambda m: self.handle.load_page_menu(
                                                self.menubar,
                                                add_menuitem,
                                                self._get_current_page()))
        page_menu.get_submenu().connect(
                          "deactivate",
                          lambda m: self.handle.clear_page_menu(
                                                      self.menubar,
                                                      add_menuitem))
        self.handle.load_macro_menu(self.menubar)
        if not any([c.is_top_level for c in self.data.config.values()]):
            self.menubar.uimanager.get_widget(
                         "/TopMenuBar/Tools/Run Suite").set_sensitive(False)
        self.alter_bar_sensitivity()
        self.top_menu = self.menubar.uimanager.get_widget('/TopMenuBar')
        # Load the keyboard accelerators.
        accel = {
            rose.config_editor.ACCEL_UNDO:
                        lambda: self.perform_undo(),
            rose.config_editor.ACCEL_REDO:
                        lambda: self.perform_undo(redo_mode_on=True),
            rose.config_editor.ACCEL_FIND:
                        lambda: self.find_entry.grab_focus(),
            rose.config_editor.ACCEL_FIND_NEXT:
                        lambda: self.perform_find(self.find_hist['regex']),
            rose.config_editor.ACCEL_HELP_GUI:
                        lambda: self.handle.help(),
            rose.config_editor.ACCEL_OPEN:
                        lambda: self.load_from_file(),
            rose.config_editor.ACCEL_SAVE:
                        lambda: self.save_to_file(),
            rose.config_editor.ACCEL_QUIT:
                        lambda: self.handle.destroy(),
            rose.config_editor.ACCEL_SUITE_RUN:
                        lambda: self.handle.run_suite(),
            rose.config_editor.ACCEL_BROWSER:
                        lambda: self.handle.launch_browser(),
            rose.config_editor.ACCEL_TERMINAL:
                        lambda: self.handle.launch_terminal()}
        self.menubar.set_accelerators(accel)

    def generate_hyper_panel(self):
        """"Create tree panel and link functions."""
        self.hyper_panel = rose.config_editor.panel.HyperLinkTreePanel(
                                              self.data.namespace_tree)
        self.hyper_panel.send_create_request = self.handle.create_request
        self.hyper_panel.send_launch_request = self.handle_launch_request
        self.hyper_panel.send_add_dialog_request = self.handle.add_dialog
        self.hyper_panel.ask_can_clone = self.handle.ask_can_clone
        self.hyper_panel.ask_is_top = (
                   lambda n: "/" + n in self.data.config.keys())
        self.hyper_panel.ask_has_content = (
                   lambda n: self.data.is_ns_content("/" + n))
        self.hyper_panel.send_clone_request = self.handle.clone_request
        self.hyper_panel.send_delete_request = self.handle.delete_request
        self.hyper_panel.send_edit_request = self.handle.edit_request
        self.hyper_panel.send_fix_request = self.handle.fix_request
        self.hyper_panel.send_ignore_request = self.handle.ignore_request
        self.hyper_panel.send_info_request = self.handle.info_request
        self.hyper_panel.send_search_request = self.perform_find_by_ns_id

#------------------ Page manipulation functions ------------------------------


    def handle_launch_request(self, namespace_name, as_new=False):
        """Handle a request to create a page.

        It normally returns a page containing all variables associated with
        the namespace namespace_name, but it won't create a page if it is
        already open. It will overwrite the existing current page, if any,
        in the internal notebook, unless as_new is True.

        """
        if not namespace_name.startswith('/'):
            namespace_name = '/' + namespace_name
        if namespace_name in self.notebook.get_page_ids():
            index = self.notebook.get_page_ids().index(namespace_name)
            self.notebook.set_current_page(index)
            return False
        for tab_window in self.tab_windows:
            if tab_window.get_child().namespace == namespace_name:
                tab_window.present()
                return False
        page = self.make_page(namespace_name)
        if page is None:
            return False
        if as_new:
            self.notebook.append_page(page, page.labelwidget)
            self.notebook.set_current_page(-1)
        else:
            n = self.notebook.get_current_page()
            self.notebook.insert_page(page, page.labelwidget, n)
            if n != -1:
                self.notebook.remove_page(n + 1)
            self.notebook.set_current_page(n)
        self.notebook.set_tab_label_packing(page)

    def make_page(self, namespace_name):
        """Look up page data and attributes and call a page constructor."""
        config_name, subspace = self.util.split_full_ns(self.data,
                                                        namespace_name)
        data, latent_data = self.data.get_data_for_namespace(
                                                   namespace_name)
        config_data = self.data.config[config_name]
        meta_config = config_data.meta
        ns_metadata = self.data.namespace_meta_lookup.get(namespace_name, {})
        description = ns_metadata.get(rose.META_PROP_DESCRIPTION, '')
        duplicate = ns_metadata.get(rose.META_PROP_DUPLICATE)
        help = ns_metadata.get(rose.META_PROP_HELP)
        url = ns_metadata.get(rose.META_PROP_URL)
        custom_widget = ns_metadata.get(rose.META_PROP_WIDGET)
        if custom_widget is not None:
            module, cls = re.match('([.\w]*)\.(\w+)$', custom_widget).groups()
            custom_widget = None
        label = ns_metadata.get(rose.META_PROP_TITLE)
        if label is None:
            label = subspace.split('/')[-1]
        if label.isdigit() and duplicate == rose.META_PROP_VALUE_TRUE:
            label = "(".join(subspace.split('/')[-2:]) + ")"
        sections = [s for s in ns_metadata.get('sections', [])]
        has_sub_data = self.data.is_ns_sub_data(namespace_name)
        section_data_objects = []
        for section in sections:
            sect_data = config_data.sections.now.get(section)
            if sect_data is not None:
                section_data_objects.append(sect_data)
        # Related pages
        see_also = ''
        for section_name in [s for s in sections if s.startswith('namelist')]:
            last_part = section_name.split(':')[-1]
            search_name = section_name
            while re.search('\([\d:, ]+\)$', search_name):
                search_name = re.sub('\([\d:, ]+\)$', '', search_name)
            for section, variables in config_data.vars.now.items():
                if not section.startswith(rose.SUB_CONFIG_FILE_DIR):
                    continue
                for variable in variables:
                    if variable.name != rose.FILE_VAR_SOURCE:
                        continue
                    if (variable.value in [search_name, last_part] or
                        search_name in variable.value):
                        var_id = variable.metadata['id']
                        sect = self.util.get_section_option_from_id(var_id)[0]
                        see_also += ", " + var_id
        see_also = see_also.replace(", ", "", 1)
        # Icon
        icon_path = self.data.get_icon_path_for_config(config_name)
        is_default = self.get_ns_is_default(namespace_name)
        sub_data = None
        if has_sub_data:
            sub_data = self.data.get_sub_data_for_namespace(namespace_name)
        page_metadata = {'namespace': namespace_name,
                         'ns_is_default': is_default,
                         'label': label,
                         'description': description,
                         'duplicate': duplicate,
                         'help': help,
                         'url': url,
                         'widget': custom_widget,
                         'see_also': see_also,
                         'config_name': config_name,
                         'show_modes': self.page_show_modes,
                         'icon': icon_path}
        if len(sections) == 1:
            page_metadata.update({'id': sections.pop()})
        variable_ops = rose.config_editor.stack.VariableOperations(
                                   self.data, self.util, 
                                   self.undo_stack, self.redo_stack,
                                   self.check_cannot_enable_setting,
                                   self.update_namespace,
                                   search_id_func=self.perform_find_by_id)
        directory = None
        if namespace_name == config_name:
            directory = config_data.directory
        launch_info = lambda: self.handle.info_request(namespace_name)
        launch_edit = lambda: self.handle.edit_request(namespace_name)
        page = rose.config_editor.page.ConfigPage(
                                  page_metadata,
                                  data,
                                  latent_data,
                                  variable_ops,
                                  section_data_objects,
                                  self.data.get_format_sections,
                                  directory,
                                  sub_data=sub_data,
                                  launch_info_func=launch_info,
                                  launch_edit_func=launch_edit)
        #FIXME: These three should go.
        page.trigger_tab_detach = lambda b: self._handle_detach_request(page)
        variable_ops.trigger_ignored_update = lambda v: page.update_ignored()
        page.trigger_update_status = lambda: self.update_status(page)
        return page

    def get_orphan_page(self, namespace):
        page = self.make_page(namespace)
        orphan_container = self.handle.get_orphan_container(page)
        self.orphan_pages.append(page)
        return orphan_container

    def get_ns_is_default(self, namespace):
        """Sets if this namespace is the default for a section. Slow!"""
        config_name = self.util.split_full_ns(self.data, namespace)[0]
        config_data = self.data.config[config_name]
        meta_config = config_data.meta
        allowed_sections = self.data.get_sections_from_namespace(namespace)
        empty = True
        for section in allowed_sections:
            for variable in config_data.vars.now.get(section, []):
                if variable.metadata['full_ns'] == namespace:
                    empty = False
                    if rose.META_PROP_NS not in variable.metadata:
                        return True
            for variable in config_data.vars.latent.get(section, []):
                if variable.metadata['full_ns'] == namespace:
                    empty = False
                    if rose.META_PROP_NS not in variable.metadata:
                        return True
        if empty:
            # An added, non-metadata section with no variables.
            return True
        return False

    def _handle_detach_request(self, page, old_window=None):
        """Open tab (or 'page') in a window and manage close page events."""
        if old_window is None:
            tab_window = gtk.Window()
            tab_window.set_icon(self.mainwindow.window.get_icon())
            tab_window.add_accel_group(self.menubar.accelerators)
            tab_window.set_default_size(*rose.config_editor.SIZE_PAGE_DETACH)
            tab_window.connect('destroy-event', lambda w, e:
                               self.tab_windows.remove(w) and False)
            tab_window.connect('delete-event', lambda w, e:
                               self.tab_windows.remove(w) and False)
        else:
            tab_window = old_window
        notebook_index = None
        for n, notebook_page in enumerate(self.notebook.get_pages()):
            if notebook_page == page:
                notebook_index = n
                break
        add_button = rose.gtk.util.CustomButton(
                              stock_id=gtk.STOCK_ADD,
                              tip_text=rose.config_editor.TIP_ADD_TO_PAGE,
                              size=gtk.ICON_SIZE_LARGE_TOOLBAR,
                              as_tool=True)
        revert_button = rose.gtk.util.CustomButton(
                                 stock_id=gtk.STOCK_REVERT_TO_SAVED,
                                 tip_text=rose.config_editor.TIP_REVERT_PAGE,
                                 size=gtk.ICON_SIZE_LARGE_TOOLBAR,
                                 as_tool=True)
        add_button.connect('button_press_event', self.add_page_variable)
        revert_button.connect('clicked',
                              lambda b: self.revert_to_saved_data())
        if old_window is None:
            parent = self.notebook
        else:
            parent = old_window
        page.reshuffle_for_detached(add_button, revert_button, parent)
        tab_window.set_title(' - '.join([page.label, self.data.top_level_name,
                                         rose.config_editor.PROGRAM_NAME]))
        tab_window.add(page)
        tab_window.connect_after('focus-in-event', self.handle_page_change)
        if old_window is None:
            self.tab_windows.append(tab_window)
        tab_window.show()
        tab_window.present()
        self.set_current_page_indicator(page.namespace)
        return False

    def handle_page_change(self, *args):
        """Handle a page change and select the correct tree row."""
        current_page = self._get_current_page()
        self.alter_page_menubar_toolbar_sensitivity(current_page)
        if current_page is None:
            self.hyper_panel.select_row(None)
            return False
        self.set_current_page_indicator(current_page.namespace)
        return False

    def alter_page_menubar_toolbar_sensitivity(self, current_page):
        if not hasattr(self, 'toolbar') or not hasattr(self, 'menubar'):
            return False
        page_icons = ['Add to page...', 'Revert page to saved']
        get_widget = self.menubar.uimanager.get_widget
        page_menu = get_widget('/TopMenuBar/Page')
        page_menuitems = page_menu.get_submenu().get_children()
        if current_page is None or not self.notebook.get_n_pages():
            for name in page_icons:
                self.toolbar.set_widget_sensitive(name, False)
            for menuitem in page_menuitems:
                menuitem.set_sensitive(False)
        else:
            for name in page_icons:
                self.toolbar.set_widget_sensitive(name, True)
            for menuitem in page_menuitems:
                menuitem.set_sensitive(True)
            ns = current_page.namespace
            metadata = self.data.namespace_meta_lookup.get(ns, {})
            get_widget("/TopMenuBar/Page/Page Help").set_sensitive(
                                         rose.META_PROP_HELP in metadata)
            get_widget("/TopMenuBar/Page/Page Web Help").set_sensitive(
                                         rose.META_PROP_URL in metadata)

    def set_current_page_indicator(self, namespace):
        if hasattr(self, 'hyper_panel'):
            self.hyper_panel.select_row(namespace.lstrip('/').split('/'))

    def add_page_variable(self, widget, event):
        """Launch an add menu based on page content."""
        page = self._get_current_page()
        if page is None:
            return False
        page.launch_add_menu(event.button, event.time)

    def revert_to_saved_data(self):
        """Reload the page data from saved configuration information."""
        page = self._get_current_page()
        if page is None:
            return
        namespace = page.namespace
        config_name = self.util.split_full_ns(self.data, namespace)[0]
        self.data.load_variable_namespaces(config_name, from_saved=True)
        config_data, ghost_data = self.data.get_data_for_namespace(
                                            namespace, from_saved=True)
        page.reload_from_data(config_data, ghost_data)
        self.data.load_variable_namespaces(config_name)
        self.update_status(page)

    def _generate_pagelist(self):
        """Load an attribute self.pagelist with a list of open pages."""
        self.pagelist = []
        if hasattr(self, 'notebook'):
            for n in range(self.notebook.get_n_pages()):
                if hasattr(self.notebook.get_nth_page(n), 'panel_data'):
                    self.pagelist.append(self.notebook.get_nth_page(n))
        if hasattr(self, 'tab_windows'):
            for window in self.tab_windows:
                if hasattr(window.get_child(), 'panel_data'):
                    self.pagelist.append(window.get_child())
        self.pagelist.extend(self.orphan_pages)

    def _get_current_page(self):
        self._generate_pagelist()
        if not self.pagelist:
            return None
        for window in self.tab_windows:
            if window.has_toplevel_focus():
                return window.get_child()
        for page in self.orphan_pages:
            if page.get_toplevel().is_active():
                return page
        if hasattr(self, "notebook"):
            n = self.notebook.get_current_page()
            return self.notebook.get_nth_page(n)
        return None

    def _set_page_show_modes(self, key, is_key_allowed):
        self.page_show_modes[key] = is_key_allowed
        self._generate_pagelist()
        for page in self.pagelist:
            page.react_to_show_modes(key, is_key_allowed)
        if (hasattr(self, "menubar") and 
            key == rose.config_editor.SHOW_MODE_IGNORED):
            user_ign_item = self.menubar.uimanager.get_widget(
                                         "/TopMenuBar/View/View user-ignored")
            user_ign_item.set_sensitive(not is_key_allowed)

    def kill_page(self, namespace):
        """Destroy a page if it has the same namespace as the argument."""
        self._generate_pagelist()
        for page in self.pagelist:
            if page.namespace == namespace:
                if page.namespace in self.notebook.get_page_ids():
                    self.notebook.delete_by_id(page.namespace)
                else:
                    tab_pages = [w.get_child() for w in self.tab_windows]
                    if page in tab_pages:
                        page_window = self.tab_windows[tab_pages.index(page)]
                        page_window.destroy()
                        self.tab_windows.remove(page_window)
                    else:
                        self.orphan_pages.remove(page)

#------------------ Update functions -----------------------------------------

    def _namespace_data_is_modified(self, namespace):
        config_name = self.util.split_full_ns(self.data, namespace)[0]
        if config_name is None:
            return ""
        config_data = self.data.config[config_name]
        config_sections = config_data.sections
        if config_name == namespace:
            # This is the top-level.
            if config_name not in self.data.saved_config_names:
                return rose.config_editor.TREE_PANEL_TIP_ADDED_CONFIG
            section_hashes = []
            for sect, sect_data in config_sections.now.items():
                section_hashes.append(sect_data.to_hashable())
            old_section_hashes = []
            for sect, sect_data in config_sections.save.items():
                old_section_hashes.append(sect_data.to_hashable())
            if set(section_hashes) ^ set(old_section_hashes):
                return rose.config_editor.TREE_PANEL_TIP_CHANGED_CONFIG
        allowed_sections = self.data.get_sections_from_namespace(namespace)
        save_var_map = {}
        for section in allowed_sections:
            for var in config_data.vars.save.get(section, []):
                if var.metadata['full_ns'] == namespace:
                    save_var_map.update({var.metadata['id']: var})
            for var in config_data.vars.now.get(section, []):
                if var.metadata['full_ns'] == namespace:
                    var_id = var.metadata['id']
                    save_var = save_var_map.get(var_id)
                    if save_var is None:
                        return rose.config_editor.TREE_PANEL_TIP_ADDED_VARS
                    if save_var.to_hashable() != var.to_hashable():
                        return rose.config_editor.TREE_PANEL_TIP_CHANGED_VARS
                    save_var_map.pop(var_id)
        if save_var_map:
            # Some variables are now absent.
            return rose.config_editor.TREE_PANEL_TIP_REMOVED_VARS
        if self.get_ns_is_default(namespace):
            sections = self.data.get_sections_from_namespace(namespace)
            for section in sections:
                sect_data = config_sections.now.get(section)
                save_sect_data = config_sections.save.get(section)
                if (sect_data is None) != (save_sect_data is None):
                    return rose.config_editor.TREE_PANEL_TIP_DIFF_SECTIONS
                if sect_data is not None and save_sect_data is not None:
                    if sect_data.to_hashable() != save_sect_data.to_hashable():
                        return rose.config_editor.TREE_PANEL_TIP_CHANGED_SECTIONS
        return ""

    def tree_trigger_update(self):
        if hasattr(self, 'hyper_panel'):
            self.hyper_panel.load_tree(None, self.data.namespace_tree)
            self.update_all()

    def refresh_ids(self, config_name, setting_ids, is_loading=False):
        """Refresh and redraw settings if needed."""
        self._generate_pagelist()
        nses_to_do = []
        for changed_id in setting_ids:
            sect, opt = self.util.get_section_option_from_id(changed_id)
            if opt is None:
                ns = self.data.get_default_namespace_for_section(sect,
                                                                 config_name)
                if ns in [p.namespace for p in self.pagelist]:
                    index = [p.namespace for p in self.pagelist].index(ns)
                    page = self.pagelist[index]
                    page.refresh()
            else:
                var = self.data.get_ns_variable(changed_id, config_name)
                if var is None:
                    continue
                ns = var.metadata['full_ns']
                if ns in [p.namespace for p in self.pagelist]:
                    index = [p.namespace for p in self.pagelist].index(ns)
                    page = self.pagelist[index]
                    page.refresh(changed_id)
            if ns not in nses_to_do:
                nses_to_do.append(ns)
        for ns in nses_to_do:
            self.update_namespace(ns, is_loading=is_loading)

    def update_all(self, just_this_config=None, is_loading=False):
        """Loop over all namespaces and update."""
        unique_namespaces = self.data.get_all_namespaces(just_this_config)
        if just_this_config is None:
            configs = self.data.config.keys()
        else:
            configs = [just_this_config]
        for config_name in configs:
            self.update_config(config_name)
        self._generate_pagelist()
       
        for ns in unique_namespaces:
            if ns in [p.namespace for p in self.pagelist]:
                index = [p.namespace for p in self.pagelist].index(ns)
                page = self.pagelist[index]
                self.sync_page_var_lists(page)
            self.update_ignored_statuses(ns)
            
        self.perform_error_check(is_loading=is_loading)  # Global error check.
        
        for ns in unique_namespaces:
            if ns in [p.namespace for p in self.pagelist]:
                index = [p.namespace for p in self.pagelist].index(ns)
                page = self.pagelist[index]
                self.update_tree_status(page)  # Faster.
            else:
                self.update_tree_status(ns)
        self.alter_bar_sensitivity()
        self.update_stack_viewer_if_open()
        for config_name in configs:
            self.update_metadata_id(config_name)
        self.update_ns_sub_data()

    def update_namespace(self, namespace, are_errors_done=False,
                         is_loading=False):
        """Update driver function. Updates the page if open."""
        self._generate_pagelist()
        if namespace in [p.namespace for p in self.pagelist]:
            index = [p.namespace for p in self.pagelist].index(namespace)
            page = self.pagelist[index]
            self.update_status(page, are_errors_done)
        else:
            self.update_config(namespace)
            self.update_sections(namespace)
            self.update_ignored_statuses(namespace)
            if not are_errors_done and not is_loading:
                self.perform_error_check(namespace)
            self.update_tree_status(namespace)
            if not is_loading:
                self.alter_bar_sensitivity()
            self.update_stack_viewer_if_open()
            if namespace in self.data.config.keys():
                self.update_metadata_id(namespace)
            self.update_ns_sub_data(namespace)

    def update_status(self, page, are_errors_done=False):
        """Update ignored statuses and update the tree statuses."""
        self._generate_pagelist()
        self.sync_page_var_lists(page)
        self.update_config(page.namespace)
        self.update_sections(page.namespace)
        self.update_ignored_statuses(page.namespace)
        if not are_errors_done:
            self.perform_error_check(page.namespace)
        self.update_tree_status(page)
        self.alter_bar_sensitivity()
        self.update_stack_viewer_if_open()
        if page.namespace in self.data.config.keys():
            self.update_metadata_id(page.namespace)
        self.update_ns_sub_data(page.namespace)

    def update_ns_sub_data(self, namespace=None):
        """Update any relevant summary data on another page."""
        for page in self.pagelist:
            if (page.sub_data is None or
                (namespace is not None and
                 not namespace.startswith(page.namespace))):
                continue
            page.sub_data = self.data.get_sub_data_for_namespace(
                                                   page.namespace)
            page.update_sub_data()

    def update_ns_info(self, namespace):
        if namespace in [p.namespace for p in self.pagelist]:
            index = [p.namespace for p in self.pagelist].index(namespace)
            page = self.pagelist[index]
            page.update_ignored()
            page.update_info()

    def sync_page_var_lists(self, page):
        """Make sure the list of page variables has the right members."""
        config_name = self.util.split_full_ns(self.data, page.namespace)[0]
        real, miss = self.data.get_data_for_namespace(page.namespace)
        page_real, page_miss = page.panel_data, page.ghost_data
        refresh_vars = []
        action_vsets = [(page_real.remove, set(page_real) - set(real)),
                        (page_real.append, set(real) - set(page_real)),
                        (page_miss.remove, set(page_miss) - set(miss)),
                        (page_miss.append, set(miss) - set(page_miss))]
        
        for action, v_set in action_vsets:
            for var in v_set:
                if var not in refresh_vars:
                    refresh_vars.append(var)
            for var in v_set:
                action(var)
        for var in refresh_vars:
            page.refresh(var.metadata['id'])

    def update_ns_comments(self, namespace):
        """Update section comments for this namespace."""
        if hasattr(self, "hyper_panel"):
            comment = self.data.get_ns_comment_string(namespace)
            self.hyper_panel.update_comment(namespace.lstrip("/").split("/"),
                                            comment)

    def update_config(self, namespace):
        """Update the config object for the macros. To be removed."""
        config_name = self.util.split_full_ns(self.data, namespace)[0]
        config = self.data.dump_to_internal_config(config_name)
        self.data.config[config_name].config = config

    def update_sections(self, namespace):
        """Update the list of sections that are empty."""
        config_name = self.util.split_full_ns(self.data, namespace)[0]
        config_data = self.data.config[config_name]
        for section in self.data.get_sections_from_namespace(namespace):
            sect_data = config_data.sections.now.get(section)
            if sect_data is None:
                continue
            variables = config_data.vars.now.get(section, [])
            sect_data.options = []
            if not variables:
                if section in config_data.vars.now:
                    config_data.vars.now.pop(section)
            for variable in variables:
                var_id = variable.metadata['id']
                option = self.util.get_section_option_from_id(var_id)[1]
                sect_data.options.append(option)
            
    def update_ignored_statuses(self, namespace):
        """Refresh the list of ignored variables and update relevant pages."""
        config_name = self.util.split_full_ns(self.data, namespace)[0]
        config_data = self.data.config[config_name]
        # Check for triggering variables that have changed values
        self.data.trigger_id_value_lookup.setdefault(config_name, {})
        trig_id_val_dict = self.data.trigger_id_value_lookup[config_name]
        trigger = self.trigger[config_name]
        allowed_sections = self.data.get_sections_from_namespace(namespace)
        updated_ids = []

        this_ns_triggers = []
        ns_vars, ns_l_vars = self.data.get_data_for_namespace(namespace)
        for var in ns_vars + ns_l_vars:
            var_id = var.metadata['id']
            if not trigger.check_is_id_trigger(var_id, config_data.meta):
                continue
            if var in ns_l_vars:
                new_val = None
            else:
                new_val = var.value
            old_val = trig_id_val_dict.get(var_id)
            if old_val != new_val:  # new_val or old_val can be None
                this_ns_triggers.append(var_id)
                updated_ids += self.update_ignoreds(config_name,
                                                    var_id)

        if not this_ns_triggers:
            # No reason to update anything.
            return False

        var_id_map = {}
        for var in config_data.vars.get_all(no_latent=True):
            var_id = var.metadata['id']
            var_id_map.update({var_id: var})

        update_nses = []
        update_section_nses = []
        for setting_id in updated_ids:
            sect, opt = self.util.get_section_option_from_id(setting_id)
            if opt is None:
                sect_vars = config_data.vars.now.get(sect, [])
                ns = self.data.get_default_namespace_for_section(sect,
                                                                 config_name)
                if ns not in update_section_nses:
                    update_section_nses.append(ns)
            else:
                sect_vars = list(config_data.vars.now.get(sect, []))
                sect_vars += list(config_data.vars.latent.get(sect, []))
                for var in list(sect_vars):
                    if var.metadata['id'] != setting_id:
                        sect_vars.remove(var)
            for var in sect_vars:
                var_ns = var.metadata['full_ns']
                var_id = var.metadata['id']
                vsect = self.util.get_section_option_from_id(var_id)[0]
                if var_ns not in update_nses:
                    update_nses.append(var_ns)
                if (vsect in updated_ids and
                    var_ns not in update_section_nses):
                    update_section_nses.append(var_ns)
        for page in self.pagelist:
            if page.namespace in update_nses:
                page.update_ignored()  # Redraw affected widgets.
            if page.namespace in update_section_nses:
                page.update_info()
        for var_id in trig_id_val_dict.keys() + updated_ids:
            var = var_id_map.get(var_id)
            if var is None:
                if var_id in trig_id_val_dict:
                    trig_id_val_dict.pop(var_id)
            else:
                trig_id_val_dict.update(
                                    {var_id: var.value})

    def update_ignoreds(self, config_name, var_id):
        """Update the variable ignored flags ('reasons')."""
        config_data = self.data.config[config_name]
        trigger = self.trigger[config_name]
        
        config = config_data.config
        meta_config = config_data.meta
        config_sections = config_data.sections
        update_ids = trigger.update(var_id, config, meta_config)
        update_vars = []
        update_sections = []
        for setting_id in update_ids:
            section, option = self.util.get_section_option_from_id(setting_id)
            if option is None:
                update_sections.append(section)
            else:
                for var in config_data.vars.now.get(section, []):
                    if var.metadata['id'] == setting_id:
                        update_vars.append(var)
                        break
                else:
                    for var in config_data.vars.latent.get(section, []):
                        if var.metadata['id'] == setting_id:
                            update_vars.append(var)
                            break
        triggered_ns_list = []
        this_id = var_id
        nses = []
        for namespace, metadata in self.data.namespace_meta_lookup.items():
            this_name = self.util.split_full_ns(self.data, namespace)
            if this_name != config_name:
                continue
            for section in update_sections:
                if section in metadata['sections']:
                    triggered_ns_list.append(namespace)

        # Update the sections.
        enabled_sections = [s for s in update_sections
                            if s in trigger.enabled_dict and
                            s not in trigger.ignored_dict]
        for section in update_sections:
            # Clear pre-existing errors.
            sect_vars = (config_data.vars.now.get(section, []) +
                         config_data.vars.latent.get(section, []))
            sect_data = config_sections.now.get(section)
            if sect_data is None:
                sect_data = config_sections.latent[section]
            for attribute in rose.config_editor.WARNING_TYPES_IGNORE:
                if attribute in sect_data.error:
                    sect_data.error.pop(attribute)
            reason = sect_data.ignored_reason
            if section in enabled_sections:
                # Trigger-enabled sections
                if (rose.variable.IGNORED_BY_USER in reason):
                    # User-ignored but trigger-enabled
                    if (meta.get([section, rose.META_PROP_COMPULSORY]).value
                        == rose.META_PROP_VALUE_TRUE):
                        # Doc table: I_u -> E -> compulsory
                        sect_data.error.update(
                              {rose.config_editor.WARNING_TYPE_USER_IGNORED:
                               rose.config_editor.WARNING_NOT_USER_IGNORABLE})
                elif (rose.variable.IGNORED_BY_SYSTEM in reason):
                    # Normal trigger-enabled sections
                    reason.pop(rose.variable.IGNORED_BY_SYSTEM)
                    for var in sect_vars:
                        ns = var.metadata['full_ns']
                        if ns not in triggered_ns_list:
                            triggered_ns_list.append(ns)
                        var.ignored_reason.pop(
                                    rose.variable.IGNORED_BY_SECTION)
            elif section in trigger.ignored_dict:
                # Trigger-ignored sections
                parents = trigger.ignored_dict.get(section, {})
                if parents:
                    help_text = "; ".join(parents.values())
                else:
                    help_text = rose.config_editor.IGNORED_STATUS_DEFAULT
                reason.update({rose.variable.IGNORED_BY_SYSTEM: help_text})
                for var in sect_vars:
                    ns = var.metadata['full_ns']
                    if ns not in triggered_ns_list:
                        triggered_ns_list.append(ns)
                    var.ignored_reason.update(
                                {rose.variable.IGNORED_BY_SECTION: help_text})
        # Update the variables.
        for var in update_vars:
            var_id = var.metadata.get('id')
            ns = var.metadata.get('full_ns')
            if ns not in triggered_ns_list:
                triggered_ns_list.append(ns)
            if var_id == this_id:
                continue
            for attribute in rose.config_editor.WARNING_TYPES_IGNORE:
                if attribute in var.error:
                    var.error.pop(attribute)
            if (var_id in trigger.enabled_dict and
                var_id not in trigger.ignored_dict):
                # Trigger-enabled variables
                if (rose.variable.IGNORED_BY_USER in
                    var.ignored_reason):
                    # User-ignored but trigger-enabled
                    # Doc table: I_u -> E
                    if (var.metadata.get(rose.META_PROP_COMPULSORY) ==
                        rose.META_PROP_VALUE_TRUE):
                        # Doc table: I_u -> E -> compulsory
                        var.error.update(
                              {rose.config_editor.WARNING_TYPE_USER_IGNORED:
                               rose.config_editor.WARNING_NOT_USER_IGNORABLE})
                elif (rose.variable.IGNORED_BY_SYSTEM in
                      var.ignored_reason):
                    # Normal trigger-enabled variables
                    var.ignored_reason.pop(rose.variable.IGNORED_BY_SYSTEM)
            elif var_id in trigger.ignored_dict:
                # Trigger-ignored variables
                parents = trigger.ignored_dict.get(var_id, {})
                if parents:
                    help_text = "; ".join(parents.values())
                else:
                    help_text = rose.config_editor.IGNORED_STATUS_DEFAULT
                var.ignored_reason.update(
                            {rose.variable.IGNORED_BY_SYSTEM: help_text})
        for namespace in triggered_ns_list:
            self.update_tree_status(namespace)
        return update_ids

    def update_tree_status(self, page_or_ns, icon_bool=None, icon_type=None):
        """Update the tree statuses."""
        if not hasattr(self, 'hyper_panel'):
            return
        if isinstance(page_or_ns, basestring):
            namespace = page_or_ns
            config_name = self.util.split_full_ns(self.data, namespace)[0]
            errors = []
            ns_vars, ns_l_vars = self.data.get_data_for_namespace(namespace)
            for var in ns_vars + ns_l_vars:
                errors += var.error.items()
        else:
            namespace = page_or_ns.namespace
            config_name = self.util.split_full_ns(self.data, namespace)[0]
            errors = page_or_ns.validate_errors()
        # Add section errors.
        config_data = self.data.config[config_name]
        for section in self.data.get_sections_from_namespace(namespace):
            if section in config_data.sections.now:
                errors += config_data.sections.now[section].error.items()
        # Set icons.
        name_tree = namespace.lstrip('/').split('/')
        if icon_bool is None:
            if icon_type == 'changed' or icon_type is None:
                change = self._namespace_data_is_modified(namespace)
                self.hyper_panel.update_change(name_tree, change)
                self.hyper_panel.set_row_icon(name_tree, bool(change),
                                              ind_type='changed')
            if icon_type == 'error' or icon_type is None:
                self.hyper_panel.set_row_icon(name_tree, len(errors),
                                              ind_type='error')
        else:
            self.hyper_panel.set_row_icon(name_tree, icon_bool,
                                          ind_type=icon_type)

    def update_stack_viewer_if_open(self):
        """Update the information in the stack viewer, if open."""
        if self.pluggable:
            return False
        if isinstance(self.mainwindow.log_window,
                      rose.config_editor.stack.StackViewer):
            self.mainwindow.log_window.update()

    def update_metadata_id(self, config_name):
        """Update the metadata if the id has changed."""
        config_data = self.data.config[config_name]
        new_meta_id = self.data.get_config_meta_flag(config_data.config)
        if config_data.meta_id != new_meta_id:
            config_data.meta_id = new_meta_id
            if not self.metadata_off:
                self.refresh_metadata(just_this_config=config_name)
        
        
#------------------ Page viewer function -------------------------------------

    def view_page(self, page_id, var_id=None):
        """Set focus by namespace (page_id), and optionally by var key."""
        page = None
        if page_id is None:
            return None
        current_page = self._get_current_page()
        if current_page is not None and current_page.namespace == page_id:
            current_page.set_main_focus(var_id)
            self.handle_page_change()  # Just to make sure.
            return current_page
        self._generate_pagelist()
        if (page_id not in [p.namespace for p in self.pagelist]):
            self.handle_launch_request(page_id, as_new=True)
            n = self.notebook.get_current_page()
            page = self.notebook.get_nth_page(n)
        if page_id in self.notebook.get_page_ids():
            n = self.notebook.get_page_ids().index(page_id)
            page = self.notebook.get_nth_page(n)
            self.notebook.set_current_page(n)
            if not self.mainwindow.window.is_active():
                self.mainwindow.window.present()
            page.set_main_focus(var_id)
        else:
            for tab_window in self.tab_windows:
                if tab_window.get_child().namespace == page_id:
                    page = tab_window.get_child()
                    if not tab_window.is_active():
                        tab_window.present()
                    page.set_main_focus(var_id)
        self.set_current_page_indicator(page_id)
        return page

#------------------ Primary menu functions -----------------------------------

    def load_from_file(self, somewidget=None):
        """Open a standard dialogue and load a config file, if selected."""
        dirname = self.mainwindow.launch_open_dirname_dialog()
        if dirname is None or not os.path.isdir(dirname):
            return False
        if (self.data.top_level_directory is None and not self.pluggable):
            config_objs = {}
            self.data.load_top_config(dirname)
            self.data.saved_config_names = set(self.data.config.keys())
            self.mainwindow.window.set_title(self.data.top_level_name +
                                             ' - rose-config-editor')
            self.update_all()
            self.perform_startup_check()
        else:
            spawn_subprocess_window(dirname)

    def save_to_file(self, only_config_name=None):
        """Dump the component configurations in memory to disk."""
        if only_config_name is None:
            config_names = self.data.config.keys()
        else:
            config_names = [only_config_name]
        for config_name in config_names:
            config = self.data.dump_to_internal_config(config_name)
            new_saved_config = self.data.dump_to_internal_config(config_name)
            config_data = self.data.config[config_name]
            directory = config_data.directory
            config_vars = config_data.vars
            config_sections = config_data.sections
            # Dump the configuration.
            filename = rose.SUB_CONFIG_NAME
            if directory is None:
                if config_data.is_discovery:
                    filename = rose.INFO_CONFIG_NAME
                    directory = self.data.top_level_directory
            elif (directory.rstrip('/') == 
                self.data.top_level_directory.rstrip('/') and
                rose.TOP_CONFIG_NAME in os.listdir(directory)):
                filename = rose.TOP_CONFIG_NAME
            save_path = os.path.join(directory, filename)
            rose.macro.pretty_format_config(config)
            try:
                rose.config.dump(config, save_path)
            except (OSError, IOError) as e:
                rose.gtk.util.run_dialog(
                              rose.gtk.util.DIALOG_TYPE_ERROR,
                              rose.config_editor.ERROR_SAVE_PATH_FAIL.format(
                                                                 str(e)))
                return False
            # Un-prettify.
            config = self.data.dump_to_internal_config(config_name)
            # Update the last save data.
            config_data.saved_config = new_saved_config
            config_vars.save.clear()
            config_vars.latent_save.clear()
            for section, variables in config_vars.now.items():
                config_vars.save.update({section: []})
                for variable in variables:
                    config_vars.save[section].append(variable.copy())
            for section, variables in config_vars.latent.items():
                config_vars.latent_save.update({section: []})
                for variable in variables:
                    config_vars.latent_save[section].append(variable.copy())
            config_sections.save.clear()
            config_sections.latent_save.clear()
            for section, data in config_sections.now.items():
                config_sections.save.update({section: data.copy()})
            for section, data in config_sections.latent.items():
                config_sections.latent_save.update({section: data.copy()})
        self.data.saved_config_names = set(self.data.config.keys())
        # Update open pages.
        self._generate_pagelist()
        for page in self.pagelist:
            page.refresh_widget_status()
        # Update everything else.
        self.update_all()

    def output_config_objects(self, only_config_name=None):
        """Return a dict of config name - object pairs from this session."""
        if only_config_name is None:
            config_names = self.data.config.keys()
        else:
            config_names = [only_config_name]
        return_dict = {}
        for config_name in config_names:
            config = self.data.dump_to_internal_config(config_name)
            return_dict.update({config_name: config})
        return return_dict

#------------------ Secondary Menu/Dialog handling functions -----------------

    def _add_config(self, config_name, meta=None):
        """Add a configuration, optionally with META=TYPE=meta."""
        config_short_name = config_name.split("/")[-1]
        root = os.path.join(self.data.top_level_directory,
                            rose.SUB_CONFIGS_DIR)
        new_path = os.path.join(root, config_short_name, rose.SUB_CONFIG_NAME)
        new_config = rose.config.ConfigNode()
        if meta is not None:
            new_config.set([rose.CONFIG_SECT_TOP, rose.CONFIG_OPT_META_TYPE],
                           meta)
        try:
            os.mkdir(os.path.dirname(new_path))
            rose.config.dump(new_config, new_path)
        except Exception as e:
            text = rose.config_editor.ERROR_CONFIG_CREATE.format(
                                            new_path, type(e), str(e))
            title = rose.config_editor.ERROR_CONFIG_CREATE_TITLE
            rose.gtk.util.run_dialog(rose.gtk.util.DIALOG_TYPE_ERROR,
                                     text, title)
            return False
        self.data.load_config(os.path.dirname(new_path), reload_tree_on=True)
        stack_item = rose.config_editor.stack.StackItem(
                          config_name,
                          rose.config_editor.STACK_ACTION_ADDED,
                          rose.variable.Variable('', '', {}),
                          self._remove_config,
                          (config_name, meta))
        self.undo_stack.append(stack_item)
        while self.redo_stack:
            self.redo_stack.pop()
        self.view_page(config_name)
        self.update_namespace(config_name)

    def _remove_config(self, config_name, meta=None):
        """Remove a configuration, optionally caching a meta id."""
        dirpath = self.data.config[config_name].directory
        nses = self.data.get_all_namespaces(config_name)
        nses.remove(config_name)
        self._generate_pagelist()
        for page in self.pagelist:
            name = self.util.split_full_ns(self.data, page.namespace)[0]
            if name == config_name:
                if name in self.notebook.get_page_ids():
                    self.notebook.delete_by_id(name)
                else:
                    tab_nses = [w.get_child().namespace
                                for w in self.tab_windows]
                    page_window = self.tab_windows[tab_nses.index(name)]
                    page.window.destroy()
        self.handle.delete_request(nses)
        if dirpath is not None:
            try:
                shutil.rmtree(dirpath)
            except Exception as e:
                text = rose.config_editor.ERROR_CONFIG_DELETE.format(
                                                dir_path, type(e), str(e))
                title = rose.config_editor.ERROR_CONFIG_CREATE_TITLE
                rose.gtk.util.run_dialog(rose.gtk.util.DIALOG_TYPE_ERROR,
                                         text, title)
                return False
        self.data.config.pop(config_name)
        self.data.reload_namespace_tree()
        stack_item = rose.config_editor.stack.StackItem(
                          config_name,
                          rose.config_editor.STACK_ACTION_REMOVED,
                          rose.variable.Variable('', '', {}),
                          self._add_config,
                          (config_name, meta))
        self.undo_stack.append(stack_item)
        while self.redo_stack:
            self.redo_stack.pop()

    def _get_menu_widget(self, suffix):
        for address in self.menu_widgets:
            if address.endswith(suffix):
                return self.menu_widgets[address]
        return None

    def alter_bar_sensitivity(self):
        """Update bar functionality like Undo and Redo."""
        if not hasattr(self, 'toolbar'):
            return False
        self.toolbar.set_widget_sensitive(rose.config_editor.TOOLBAR_UNDO,
                                          len(self.undo_stack) > 0)
        self.toolbar.set_widget_sensitive(rose.config_editor.TOOLBAR_REDO,
                                          len(self.redo_stack) > 0)
        self._get_menu_widget('/Undo').set_sensitive(len(self.undo_stack) > 0)
        self._get_menu_widget('/Redo').set_sensitive(len(self.redo_stack) > 0)
        self._get_menu_widget('/Find Next').set_sensitive(
                                            len(self.find_hist['ids']) > 0)
        found_error = False
        for config_name in self.data.config:
            config_data = self.data.config[config_name]
            for v in config_data.vars.get_all():
                if v.error or v.warning:
                    found_error = True
                    break
            else:
                for s in config_data.sections.get_all():
                    if s.error or s.warning:
                        found_error = True
                        break
            if found_error:
                break
        self._get_menu_widget('/Autofix').set_sensitive(found_error)
        self.toolbar.set_widget_sensitive(rose.config_editor.TOOLBAR_TRANSFORM,
                                          found_error)
        for config_name in self.data.config:
            config_data = self.data.config[config_name]
            now_vars = []
            for v in config_data.vars.get_all(no_latent=True):
                now_vars.append(v.to_hashable())
            las_vars = []
            for v in config_data.vars.get_all(no_latent=True, save=True):
                las_vars.append(v.to_hashable())
            if set(now_vars) ^ set(las_vars):
                self.toolbar.set_widget_sensitive('Save', True)
                self._get_menu_widget('/Save').set_sensitive(True)
                break
            if self._namespace_data_is_modified(config_name):
                self.toolbar.set_widget_sensitive('Save', True)
                self._get_menu_widget('/Save').set_sensitive(True)
                break
        else:
            self.toolbar.set_widget_sensitive('Save', False)
            self._get_menu_widget('/Save').set_sensitive(False)

    def refresh_metadata(self, metadata_off=False, just_this_config=None):
        """Switch metadata on/off and reloads namespaces."""
        self.metadata_off = metadata_off
        if just_this_config is None:
            configs = self.data.config.keys()
        else:
            configs = [just_this_config]
        self.data.namespace_meta_lookup = {}
        for config_name in configs:
            config = self.data.dump_to_internal_config(config_name)
            config_data = self.data.config[config_name]
            config_data.config = config
            directory = config_data.directory
            del config_data.macros
            meta_config = config_data.meta
            if metadata_off:
                meta_config = self.data.load_meta_config()
                meta_files = []
                macros = []
            else:
                meta_config = self.data.load_meta_config(config, directory)
                meta_files = self.data.load_meta_files(config, directory)
                macros = rose.macro.load_meta_macro_modules(meta_files)
            config_data.meta = meta_config
            self.data.load_file_metadata(config_name)
            self.data.filter_meta_config(config_name)
            # Load section and variable data into the object.
            sects, l_sects = self.data.load_sections_from_config(config_name)
            s_sects, s_l_sects = self.data.load_sections_from_config(
                                                config_name, save=True)
            config_data.sections = rose.config_editor.loader.SectData(
                        sects, l_sects, s_sects, s_l_sects)
            var, l_var = self.data.load_vars_from_config(config_name)
            s_var, s_l_var = self.data.load_vars_from_config(
                                                 config_name, save=True)
            config_data.vars = rose.config_editor.loader.VarData(
                        var, l_var, s_var, s_l_var)
            config_data.meta_files = meta_files
            config_data.macros = macros
            self.data.load_variable_namespaces(config_name)
            self.data.load_variable_namespaces(config_name, from_saved=True)
            self.data.load_ignored_data(config_name)
            self.data.load_metadata_for_namespaces(config_name)
        self.data.reload_namespace_tree()
        if self.pluggable:
            self.update_all()
        if hasattr(self, 'menubar'):
            self.handle.load_macro_menu(self.menubar)
        namespaces_updated = []
        for config_name in configs:
            config_data = self.data.config[config_name]
            for variable in config_data.vars.get_all(no_latent=True):
                ns = variable.metadata.get('full_ns')
                if ns not in namespaces_updated:
                    self.update_tree_status(ns, icon_type='changed')
                    namespaces_updated.append(ns)
        self._generate_pagelist()
        current_page = self._get_current_page()
        current_namespace = None
        if current_page is not None:
            current_namespace = current_page.namespace

        # Generate replacements for existing pages.
        for page in self.pagelist:
            namespace = page.namespace
            config_name = self.util.split_full_ns(self.data, namespace)[0]
            if config_name not in configs:
                continue
            data, missing_data = self.data.get_data_for_namespace(namespace)
            if len(data + missing_data) > 0:
                new_page = self.make_page(namespace)
                if new_page is None:
                    continue
                if page in [w.get_child() for w in self.tab_windows]:
                     # Insert a new page into the old window.
                    tab_pages = [w.get_child() for w in self.tab_windows]
                    old_window = self.tab_windows[tab_pages.index(page)]
                    old_window.remove(page)
                    self._handle_detach_request(new_page, old_window)
                elif hasattr(self, 'notebook'):
                    # Replace a notebook page.
                    index = self.notebook.get_page_ids().index(namespace)
                    self.notebook.remove_page(index)
                    self.notebook.insert_page(new_page, new_page.labelwidget,
                                              index)
                else:
                    # Replace an orphan page
                    parent = page.get_parent()
                    if parent is not None:
                        parent.remove(page)
                        parent.pack_start(new_page)
                    self.orphan_pages.remove(page)
                    self.orphan_pages.append(new_page)
            else:
                self.kill_page(page.namespace)

        # Preserve the old current page view, if possible.
        if current_namespace is not None:
            config_name = self.util.split_full_ns(self.data,
                                                  current_namespace)[0]
            self._generate_pagelist()
            if config_name in configs:
                if current_namespace in [p.namespace for p in self.pagelist]:
                    self.view_page(current_namespace)

#------------------ Data-intensive menu functions / utilities ----------------

    def _launch_find(self, *args):
        """Get the find expression from a dialog."""
        if not self.find_entry.is_focus():
            self.find_entry.grab_focus()
        expression = self.find_entry.get_text()
        start_page = self._get_current_page()
        if expression is not None and expression != '':
            page = self.perform_find(expression, start_page)
            if page is None:
                text = rose.config_editor.WARNING_NOT_FOUND
                try:  # Needs PyGTK >= 2.16
                    self.find_entry.set_icon_from_stock(
                                    0, gtk.STOCK_DIALOG_WARNING)
                    self.find_entry.set_icon_tooltip_text(0, text)
                except AttributeError:
                    rose.gtk.util.run_dialog(
                                  rose.gtk.util.DIALOG_TYPE_INFO,
                                  text,
                                  rose.config_editor.WARNING_NOT_FOUND_TITLE)
            else:
                self._clear_find()

    def _clear_find(self, *args):
        """Clear any warning icons from the find entry."""
        try:  # Needs PyGTK >= 2.16
            self.find_entry.set_icon_from_stock(0, None)
        except AttributeError:
            pass

    def perform_find(self, expression, start_page=None):
        """Drive the finding of the regex 'expression' within the data."""
        if expression == '':
            return None
        page_id, var_id = self.get_found_page_and_id(expression, start_page)
        return self.view_page(page_id, var_id)

    def perform_find_by_ns_id(self, namespace, setting_id):
        """Drive find by id."""
        config_name = self.util.split_full_ns(self.data, namespace)[0]
        self.perform_find_by_id(config_name, setting_id)

    def perform_find_by_id(self, config_name, setting_id):
        """Drive the finding of a setting id within the data."""
        config_data = self.data.config[config_name]
        section, option = self.util.get_section_option_from_id(setting_id)
        if option is None:
            page_id = self.data.get_default_namespace_for_section(section,
                                                                  config_name)
            self.view_page(page_id)
        else:
            var = self.data.get_variable_by_id(setting_id, config_name)
            if var is None:
                var = self.data.get_variable_by_id(setting_id, config_name,
                                                   latent=True)
            if var is not None:
                page_id = var.metadata["full_ns"]
                self.view_page(page_id, setting_id)

    def get_found_page_and_id(self, expression, start_page):
        """Using regex expression, return a matching page and variable."""
        try:
            reg_find = re.compile(expression).search
        except sre_constants.error as e:
            rose.gtk.util.run_dialog(
                     rose.gtk.util.DIALOG_TYPE_ERROR,
                     rose.config_editor.ERROR_NOT_REGEX.format(
                                        expression, str(e)))
            return None, None
        if self.find_hist['regex'] != expression:
            self.find_hist['ids'] = []
            self.find_hist['regex'] = expression
        if start_page is None:
            ns_cmp = lambda x, y: 0
            name_cmp = lambda x, y: 0
        else:
            current_ns = start_page.namespace
            current_name = self.util.split_full_ns(self.data, current_ns)[0]
            ns_cmp = lambda x, y: (y == current_ns) - (x == current_ns)
            name_cmp = lambda x, y: (y == current_name) - (x == current_name)
        id_cmp = lambda v, w: cmp(v.metadata['id'], w.metadata['id'])
        config_keys = self.data.config.keys()
        config_keys.sort()
        config_keys.sort(name_cmp)
        for config_name in config_keys:
            config_data = self.data.config[config_name]
            search_vars = config_data.vars.get_all(
                                 no_latent=not self.page_show_modes["latent"])
            found_ns_vars = {}
            for variable in search_vars:
                var_id = variable.metadata.get('id')
                ns = variable.metadata.get('full_ns')
                if (rose.META_PROP_TITLE in variable.metadata and
                    reg_find(variable.metadata[rose.META_PROP_TITLE])):
                    found_ns_vars.setdefault(ns, [])
                    found_ns_vars[ns].append(variable)
                    continue
                if reg_find(variable.name) or reg_find(variable.value):
                    found_ns_vars.setdefault(ns, [])
                    found_ns_vars[ns].append(variable)
            ns_list = found_ns_vars.keys()
            ns_list.sort()
            ns_list.sort(ns_cmp)
            for ns in ns_list:
                variables = found_ns_vars[ns]
                variables.sort(id_cmp)
                for variable in variables:
                    var_id = variable.metadata['id']
                    if (config_name, var_id) not in self.find_hist['ids']:
                        if (not self.page_show_modes['fixed'] and
                            len(variable.metadata.get('values', [])) == 1):
                            continue
                        if (not self.page_show_modes['ignored'] and
                            variable.ignored_reason):
                            continue
                        self.find_hist['ids'].append((config_name, var_id))
                        return ns, var_id
        if self.find_hist['ids']:
            config_name, var_id = self.find_hist['ids'][0]
            config_data = self.data.config[config_name]
            var = self.data.get_variable_by_id(var_id, config_name)
            if var is None:
                var = self.data.get_variable_by_id(var_id, config_name,
                                                   latent=True)
            if var is not None:
                self.find_hist['ids'] = [self.find_hist['ids'][0]]
                return var.metadata['full_ns'], var_id
        return None, None

    def perform_startup_check(self):
        """Fix any relevant type errors."""
        for config_name in self.data.config:
            macro_config = self.data.dump_to_internal_config(config_name)
            meta_config = self.data.config[config_name].meta
            # Duplicate checking
            dupl_checker = rose.macros.duplicate.DuplicateChecker()
            problem_list = dupl_checker.validate(macro_config, meta_config)
            if problem_list:
                self.handle.handle_macro_validation(
                            config_name,
                            'duplicate.DuplicateChecker.validate',
                            macro_config, problem_list, no_display=True)
            format_checker = rose.macros.format.FormatChecker()
            problem_list = format_checker.validate(macro_config, meta_config)
            if problem_list:
                self.handle.handle_macro_validation(
                            config_name, 'format.FormatChecker.validate',
                            macro_config, problem_list)
                   
    def perform_error_check(self, namespace=None, is_loading=False):
        """Loop through system macros and sum errors."""
        for macro_name in self.macros:
            # We may need to speed up trigger for large configs.
            self.perform_macro_validation(macro_name, namespace, is_loading)

    def perform_macro_validation(self, macro_type, namespace=None,
                                 is_loading=False):
        """Calculate errors for a given internal macro."""
        configs = self.data.config.keys()
        if namespace is not None:
            config_name = self.util.split_full_ns(self.data,
                                                  namespace)[0]
            configs = [config_name]
        for config_name in configs:
            config = self.data.config[config_name].config
            if (namespace is not None and
                macro_type in [rose.META_PROP_TYPE,
                               rose.META_PROP_COMPULSORY]):
                config = self.data.dump_to_internal_config(config_name,
                                                           namespace)
            meta = self.data.config[config_name].meta
            checker = self.macros[macro_type]()
            bad_list = checker.validate(config, meta)
            self.apply_macro_validation(config_name, macro_type, bad_list,
                                        namespace, is_loading)

    def apply_macro_validation(self, config_name, macro_type, bad_list=None,
                               namespace=None, is_loading=False):
        """Display error icons if a variable is in the wrong state."""
        if bad_list is None:
            bad_list = []
        config_data = self.data.config[config_name]
        config = config_data.config  # This should be up to date.
        meta = config_data.meta
        config_sections = config_data.sections
        variables = config_data.vars.get_all()
        id_error_dict = {}
        id_warn_dict = {}
        if namespace is None:
            ok_sections = (config_sections.now.keys() +
                           config_sections.latent.keys())
            ok_variables = variables
        else:
            ok_sections = self.data.get_sections_from_namespace(namespace)
            ok_variables = [v for v in variables
                            if v.metadata.get('full_ns') == namespace]
        for section in ok_sections:
            sect_data = config_sections.now.get(section)
            if sect_data is None:
                sect_data = config_sections.latent.get(section)
                if sect_data is None:
                    continue
            if macro_type in sect_data.error:
                this_error = sect_data.error.pop(macro_type)
                id_error_dict.update({section: this_error})
            if macro_type in sect_data.warning:
                this_warning = sect_data.warning.pop(macro_type)
                id_warn_dict.update({section: this_warning})
        for var in ok_variables:
            if macro_type in var.error:
                this_error = var.error.pop(macro_type)
                id_error_dict.update({var.metadata['id']: this_error})
            if macro_type in var.warning:
                this_warning = var.warning.pop(macro_type)
                id_warn_dict.update({var.metadata['id']: this_warning})
        if not bad_list:
            self.refresh_ids(config_name,
                             id_error_dict.keys() + id_warn_dict.keys(),
                             is_loading)
            return
        for bad_report in bad_list:
            section = bad_report.section
            key = bad_report.option
            info = bad_report.info
            if key is None:
                setting_id = section
                if (namespace is not None and section not in
                    self.data.get_sections_from_namespace(namespace)):
                    continue
                sect_data = config_sections.now.get(section)
                if sect_data is None:
                    sect_data = config_sections.latent.get(section)
                if bad_report.is_warning:
                    sect_data.warning.setdefault(macro_type, info)
                else:
                    sect_data.error.setdefault(macro_type, info)
            else:
                setting_id = self.util.get_id_from_section_option(
                                                    section, key)
                var = self.data.get_variable_by_id(setting_id,
                                                    config_name)
                if var is None:
                    var = self.data.get_variable_by_id(setting_id,
                                                        config_name,
                                                        latent=True)
                if var is None:
                    continue
                if (namespace is not None and
                    var.metadata['full_ns'] != namespace):
                    continue
                if bad_report.is_warning:
                    var.warning.setdefault(macro_type, info)
                else:
                    var.error.setdefault(macro_type, info)
            if bad_report.is_warning:
                map_ = id_warn_dict
            else:
                map_ = id_error_dict
                if is_loading:
                    self.load_errors += 1
                    update_text = rose.config_editor.LOAD_ERRORS.format(
                                                          self.load_errors)
                    self.loader_update(update_text, self.data.top_level_name,
                                       no_progress=True)
            if setting_id in map_:
                # No need for further update, already had warning/error.
                map_.pop(setting_id)
            else:
                # New warning or error.
                map_.update({setting_id: info})
        self.refresh_ids(config_name,
                         id_error_dict.keys() + id_warn_dict.keys(),
                         is_loading)

    def apply_macro_transform(self, config_name, macro_type, changed_ids):
        """Refresh pages with changes."""
        self.refresh_ids(config_name, changed_ids)

    def check_cannot_enable_setting(self, config_name, setting_id):
        return setting_id in self.trigger[config_name].get_all_ids()

    def perform_undo(self, redo_mode_on=False):
        """Change focus to the correct page and call an undo or redo.

        It grabs the relevant page and widget focus and calls the
        correct 'undo_func' StackItem attribute function.
        It then regenerates the affected container and sets the focus to
        the variable that was last affected by the undo.

        """
        if redo_mode_on:
            stack = self.redo_stack
        else:
            stack = self.undo_stack
        if not stack:
            return False
        self._generate_pagelist()
        do_list = [stack[-1]]  # Undo all list items at once
        # do_list should only contain items for a single page
        focused = False
        new_page = None
        for stack_item in do_list:
            node = stack_item.node
            node_id = node.metadata.get('id')
            # We need to handle namespace and metadata changes
            if node_id is None:
                # Not a variable or section
                namespace = stack_item.page_label
            else:
                # A variable or section
                namespace = node.metadata.get('full_ns')
                if namespace is None:
                    namespace = stack_item.page_label
                config_name = self.util.split_full_ns(
                                        self.data, namespace)[0]
                node.process_metadata(
                     self.data.get_metadata_for_config_id(node_id,
                                                          config_name))
                if isinstance(node, rose.variable.Variable):
                    self.data.load_ns_for_variable(node, config_name)
                    namespace = node.metadata.get('full_ns')
                else:
                    namespace = self.data.get_default_namespace_for_section(
                                                      node_id, config_name)
            if self.data.is_ns_in_tree(namespace):
                page = self.view_page(namespace, node_id)
            redo_items = [x for x in self.redo_stack]
            if stack_item.undo_args:
                args = list(stack_item.undo_args)
                for i, arg_item in enumerate(args):
                    if arg_item == stack_item.page_label:
                        # Then it is a namespace argument & should be changed.
                        args[i] = namespace
                stack_item.undo_func(*args)
            else:
                stack_item.undo_func()
            del self.redo_stack[:]
            for redo_item in redo_items:
                self.redo_stack.append(redo_item)
            just_done_item = self.undo_stack[-1]
            del self.undo_stack[-1]
            del stack[-1]
            if redo_mode_on:
                self.undo_stack.append(just_done_item)
            else:
                self.redo_stack.append(just_done_item)
            if not self.data.is_ns_in_tree(namespace):
                self.data.reload_namespace_tree()
            if self.data.is_ns_in_tree(namespace):
                page = self.view_page(namespace, node_id)
            else:
                page = None
            if page is not None:
                self.sync_page_var_lists(page)
                page.sort_data()
                page.refresh(node_id)
                page.update_ignored()
                page.update_info()
                page.set_main_focus(node_id)
                self.set_current_page_indicator(page.namespace)
                if namespace != stack_item.page_label:
                    # Make sure the right status update is made.
                    self.update_status(page)
            self.alter_bar_sensitivity()
            self.update_stack_viewer_if_open()
        return True

# ----------------------- System functions -----------------------------------

def spawn_window(config_directory_path=None):
    """Create a window and load the configuration into it. Run gtk."""
    RESOURCER = rose.resource.ResourceLocator(paths=sys.path)
    rose.gtk.util.rc_setup(
         RESOURCER.locate('etc/rose-config-edit/.gtkrc-2.0'))
    rose.gtk.util.setup_stock_icons()
    logo = RESOURCER.locate("etc/images/rose-splash-logo.png")
    if rose.config_editor.ICON_PATH_SCHEDULER is None:
        gcontrol_icon = None
    else:
        try:
            gcontrol_icon = RESOURCER.locate(
                                    rose.config_editor.ICON_PATH_SCHEDULER)
        except rose.resource.ResourceError:
            gcontrol_icon = None
    rose.gtk.util.setup_scheduler_icon(gcontrol_icon)
    number_of_events = (get_number_of_configs(config_directory_path) *
                        rose.config_editor.LOAD_NUMBER_OF_EVENTS + 1)
    if config_directory_path is None:
        title = rose.config_editor.UNTITLED_NAME
    else:
        title = config_directory_path.split("/")[-1]
<<<<<<< HEAD
    splash_screen = rose.gtk.splash.SplashScreenProcess(logo, title,
                                                        number_of_events)
    try:
        MainController(config_directory_path,
                       loader_update=splash_screen.update)
    except BaseException as e:
        splash_screen.stop()
        raise e
=======
    splash_screen = rose.gtk.util.SplashScreen(logo, title, number_of_events)
    MainController(config_directory_path, 
                   loader_update=splash_screen.update)
>>>>>>> 68d102ee
    gtk.settings_get_default().set_long_property("gtk-button-images",
                                                 True, "main")
    gtk.settings_get_default().set_long_property("gtk-menu-images",
                                                 True, "main")
    gtk.main()


def spawn_subprocess_window(config_directory_path=None):
    """Launch a subprocess for a new config editor. Is it safe?"""
    if config_directory_path is None:
        os.system(rose.config_editor.LAUNCH_COMMAND + ' --new &')
        return
    elif not os.path.isdir(str(config_directory_path)):
        return
    os.system(rose.config_editor.LAUNCH_COMMAND_CONFIG +
              config_directory_path + " &")


def get_number_of_configs(config_directory_path=None):
    """Return the number of configurations that will be loaded."""
    number_to_load = 0
    if config_directory_path is not None:
        number_to_load = 1
        info_file = os.path.join(config_directory_path, rose.INFO_CONFIG_NAME)
        if os.path.exists(info_file):
            number_to_load += 1
        app_dir = os.path.join(config_directory_path, rose.SUB_CONFIGS_DIR)
        if os.path.exists(app_dir):
            for entry in os.listdir(app_dir):
                if (os.path.isdir(os.path.join(app_dir, entry)) and
                    not entry.startswith('.')):
                    number_to_load += 1
    return number_to_load


if __name__ == '__main__':
    if (gtk.pygtk_version[0] < rose.config_editor.MIN_PYGTK_VERSION[0]
        or gtk.pygtk_version[1] < rose.config_editor.MIN_PYGTK_VERSION[1]):
        this_version = '{0}.{1}.{2}'.format(*gtk.pygtk_version)
        required_version = '{0}.{1}.{2}'.format(
                                        *rose.config_editor.MIN_PYGTK_VERSION)
        rose.gtk.util.run_dialog(
                 rose.gtk.util.DIALOG_TYPE_ERROR,
                 rose.config_editor.ERROR_MIN_PYGTK_VERSION.format(
                                    required_version, this_version),
                 rose.config_editor.ERROR_MIN_PYGTK_VERSION_TITLE)
        sys.exit(1)
    sys.path.append(os.getenv('ROSE_HOME'))
    opt_parser = rose.opt_parse.RoseOptionParser()
    opt_parser.add_my_options("conf_dir", "meta_path", "new_mode")
    opts, args = opt_parser.parse_args()
    if args:
        opt_parser.print_usage(sys.stderr)
        sys.exit(2)
    rose.macro.add_site_meta_paths()
    rose.macro.add_env_meta_paths()
    rose.macro.add_opt_meta_paths(opts.meta_path)
    if opts.conf_dir:
        os.chdir(opts.conf_dir)
    path = os.getcwd()
    name_set = set([rose.SUB_CONFIG_NAME, rose.TOP_CONFIG_NAME])
    while True:
        if set(os.listdir(path)) & name_set:
            break
        path = os.path.dirname(path)
        if path == os.path.dirname(path):
            # We don't support suites located at the root!
            break
    if path != os.getcwd() and path != os.path.dirname(path):
        os.chdir(path)
    cwd = os.getcwd()
    if opts.new_mode:
        cwd = None
    rose.gtk.util.set_exception_hook(keep_alive=True)
    spawn_window(cwd)<|MERGE_RESOLUTION|>--- conflicted
+++ resolved
@@ -109,11 +109,9 @@
              rose.META_PROP_TYPE:
              rose.macros.value.ValueChecker}
         self.metadata_off = False
-<<<<<<< HEAD
+
         self.loader_update = loader_update
 
-=======
->>>>>>> 68d102ee
         # Load the top configuration directory
         self.data = rose.config_editor.loader.ConfigDataManager(
                                 self.util,
@@ -1995,7 +1993,6 @@
         title = rose.config_editor.UNTITLED_NAME
     else:
         title = config_directory_path.split("/")[-1]
-<<<<<<< HEAD
     splash_screen = rose.gtk.splash.SplashScreenProcess(logo, title,
                                                         number_of_events)
     try:
@@ -2004,11 +2001,6 @@
     except BaseException as e:
         splash_screen.stop()
         raise e
-=======
-    splash_screen = rose.gtk.util.SplashScreen(logo, title, number_of_events)
-    MainController(config_directory_path, 
-                   loader_update=splash_screen.update)
->>>>>>> 68d102ee
     gtk.settings_get_default().set_long_property("gtk-button-images",
                                                  True, "main")
     gtk.settings_get_default().set_long_property("gtk-menu-images",
