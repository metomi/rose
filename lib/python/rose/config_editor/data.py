--- conflicted
+++ resolved
@@ -1033,9 +1033,7 @@
                                     rose.config_editor.TITLE_PAGE_INFO)
                 self.namespace_meta_lookup[config_name].setdefault(
                                                   rose.META_PROP_SORT_KEY,
-<<<<<<< HEAD
                                                   " 0")
-
     def load_namespace_has_sub_data(self, config_name=None):
         """Load namespace sub-data status."""
         file_ns = "/" + rose.SUB_CONFIG_FILE_DIR
@@ -1056,18 +1054,4 @@
                     prop_map.setdefault("has_sub_data", True)
                 elif (rose.META_PROP_DUPLICATE in prop_map and
                     ns_hierarchy.get(ns, [])):
-                    prop_map.setdefault("has_sub_data", True)
-
-    def handle_bad_trigger_dependency(self, config_name, err_report):
-        """Handle a bad 'trigger' dependency event."""
-        section = err_report.section
-        option = err_report.option
-        err_string = err_report.info
-        setting_id = self.util.get_id_from_section_option(section, option)
-        rose.gtk.util.run_dialog(rose.gtk.util.DIALOG_TYPE_ERROR,
-                                 rose.config_editor.ERROR_BAD_TRIGGER.format(
-                                      err_string, setting_id, config_name))
-        self.trigger[config_name].trigger_family_lookup.clear()
-=======
-                                                  " 0")
->>>>>>> ed1af096
+                    prop_map.setdefault("has_sub_data", True)