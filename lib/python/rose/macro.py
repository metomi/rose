--- conflicted
+++ resolved
@@ -354,13 +354,8 @@
     return None, warning
 
 
-<<<<<<< HEAD
-def load_meta_config(config, directory=None, error_handler=None,
-                     ignore_meta_error=False):
-=======
 def load_meta_config(config, directory=None, config_type=None,
                      error_handler=None, ignore_meta_error=False):
->>>>>>> 224a7ae4
     """Return the metadata config for a configuration."""
     if error_handler is None:
         error_handler = _report_error
