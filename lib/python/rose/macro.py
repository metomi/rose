--- conflicted
+++ resolved
@@ -580,16 +580,13 @@
         if this_macro_name in macro_names:
             macros_by_type.setdefault(method, [])
             macros_by_type[method].append(this_macro_name)
-<<<<<<< HEAD
-            macros_not_found.remove(this_macro_name)
+            if this_macro_name in macros_not_found:
+                macros_not_found.remove(this_macro_name)
         elif this_macro_method_name in macro_names:
             macros_by_type.setdefault(method, [])
             macros_by_type[method].append(this_macro_name)
-            macros_not_found.remove(this_macro_method_name)
-=======
-            if this_macro_name in macros_not_found:
-                macros_not_found.remove(this_macro_name)
->>>>>>> 002ba980
+            if this_macro_method_name in macros_not_found:
+                macros_not_found.remove(this_macro_method_name)
     for macro_name in macros_not_found:
         sys.stderr.write(ERROR_MACRO_NOT_FOUND.format(macro_name))
         RC = 1
