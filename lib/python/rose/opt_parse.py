# -*- coding: utf-8 -*-
#-----------------------------------------------------------------------------
# (C) British Crown Copyright 2012 Met Office.
# 
# This file is part of Rose, a framework for scientific suites.
# 
# Rose is free software: you can redistribute it and/or modify
# it under the terms of the GNU General Public License as published by
# the Free Software Foundation, either version 3 of the License, or
# (at your option) any later version.
# 
# Rose is distributed in the hope that it will be useful,
# but WITHOUT ANY WARRANTY; without even the implied warranty of
# MERCHANTABILITY or FITNESS FOR A PARTICULAR PURPOSE.  See the
# GNU General Public License for more details.
# 
# You should have received a copy of the GNU General Public License
# along with Rose. If not, see <http://www.gnu.org/licenses/>.
#-----------------------------------------------------------------------------
"""Common option parser for Rose command utilities."""

from optparse import OptionParser
from rose.resource import ResourceLocator


class RoseOptionParser(OptionParser):

    """Option parser base class for Rose command utilities."""

    OPTIONS = {"all": [
                       ["--all", "-a"],
                       {"action": "store_true",
                        "default": False,
                        "help": "Apply all available items."}],
               "all_revs": [
                       ["--all-revs"],
                       {"action": "store_true",
                        "default": False,
                        "help": "Return all revisions of matched items."}],
               "app_key": [
                       ["--app-key"],
                       {"action": "store",
                        "metavar": "KEY",
                        "help": "Specify a named application configuration."}],
               "auto_type": [
                       ["--auto-type"],
                       {"action": "store_true",
                        "default": False,
                        "dest": "type",
                        "help": "Automatically guess types of settings."}],
               "auto_util_mode": [
                       ["--no-auto-util"],
                       {"action": "store_false",
                        "default": True,
                        "dest": "auto_util_mode",
                        "help": ("Do not automatically select " +
                                 "a task utility based on the task name.")}],
               "case_mode": [
                       ["--case"],
                       {"action": "store",
                        "choices": ["lower", "upper"],
                        "dest": "case_mode",
                        "metavar": "MODE",
                        "help": "Output names in lower|upper case."}],
               "checkout_mode": [
                       ["--no-checkout"],
                       {"action": "store_false",
                        "default": True,
                        "dest": "checkout_mode",
                        "help": "Do not checkout after creating the suite."}],
               "command_key": [
                       ["--command-key", "-c"],
                       {"action": "store",
                        "metavar": "KEY",
                        "help": ("Run the command in [command]KEY " +
                                 "instead of [command]default.")}],
               "conf_dir": [
                       ["--config", "-C"],
                       {"action": "store",
                        "dest": "conf_dir",
                        "metavar": "DIR",
                        "help": "Use configuration in DIR instead of $PWD."}],
               "confsource": [
                       ["--confsource", "-c"],
                       {"action": "store",
                        "dest": "confsource",
                        "help": "Specify root configuration directory."}],
               "cycle": [
                       ["--cycle", "-t"],
                       {"action": "store",
                        "metavar": "TIME",
                        "help": "Specify current cycle time."}],
               "cycle_offsets": [
                       ["--cycle-offset", "-T"],
                       {"action": "append",
                        "dest": "cycle_offsets",
                        "metavar": "TIME-DELTA",
                        "help": "Specify cycle offsets."}],
               "default": [
                       ["--default"],
                       {"metavar": "VALUE",
                        "help": "Specify a default value"}],
               "debug_mode": [
                       ["--debug"],
                       {"action": "store_true",
                        "dest": "debug_mode",
                        "help": "Report trace back."}],
               "defines": [
                       ["--define", "-D"],
                       {"action": "append",
                        "dest": "defines",
                        "metavar": "[SECTION]KEY=VALUE",
                        "help": "Set [SECTION]KEY to VALUE."}],
               "diffsource": [
                       ["--diffsource", "-d"],
                       {"action": "append",
                        "dest": "diffsource",
                        "help": "Add a branch."}],
               "downgrade": [
                       ["--downgrade", "-d"],
                       {"action": "store_true",
                        "dest": "downgrade",
                        "help": "Downgrade instead of upgrade."}],
               "files": [
                       ["--file", "-f"],
                       {"action": "append",
                        "dest": "files",
                        "metavar": "FILE",
                        "help": "Specify the configuration file(s)."}],
               "force_mode": [
                       ["--force", "-f"],
                       {"action": "store_true",
                        "dest": "force_mode",
                        "help": ("Force file installation " +
                                 "even if it may be unsafe.")}],
               "format": [
                       ["--format", "-f"],
                       {"metavar": "FORMAT",
                        "help": "Specify the output format of each result."}],
               "gcontrol_mode": [
                       ["--no-gcontrol"],
                       {"action": "store_false",
                        "dest": "gcontrol_mode",
                        "default": True,
                        "help": "Do not run suite control GUI."}],
               "host": [
                       ["--host"],
                       {"metavar": "HOST",
                        "help": "Specify a host"}],
               "info_file": [
                       ["--info-file"],
                       {"metavar": "FILE",
                        "help": "Specify the discovery information file."}],
               "install_only_mode": [
                       ["--install-only", "-i"],
                       {"action": "store_true",
                        "dest": "install_only_mode",
                        "help": "Install files only. Don't run."}],
               "keys": [
                       ["--keys", "-k"],
                       {"action": "store_true",
                        "dest": "keys_mode",
                        "help": "Print SECTION/OPTION keys only"}],
               "latest": [
                       ["--latest"],
                       {"action": "store_true",
                        "help": "Print the latest ID in the repository"}],
               "lower": [
                       ["--lower", "-l"],
                       {"action": "store_const",
                        "const": "lower",
                        "dest": "case_mode",
                        "help": "Shorthand for --case=lower."}],
               "mail_cc": [
                       ["--mail-cc"],
                       {"action": "append",
                        "metavar": "LIST",
                        "help": "Specify a comma-separated list of Cc "
                                "addresses in notification emails."}],
               "mail": [
                       ["--mail"],
                       {"action": "store_true",
                        "default": False,
                        "help": "Send notification emails."}],
               "meta_path": [
                       ["--meta-path", "-M"],
                       {"action": "append",
                        "metavar": "PATH",
                        "help": "Prepend items to the metadata search path."}],
<<<<<<< HEAD
               "method_path" : [
                       ["--method-path", "-M"],
                       {"action": "append",
                        "help": "Preprend items to the method search path."}],
=======
               "meta_suite": [
                       ["--meta-suite"],
                       {"action": "store_true",
                        "default": False,
                        "help": "ADMIN-ONLY: Create the metadata suite."}],
>>>>>>> f954fd53
               "name": [
                       ["--name", "-n"],
                       {"action": "store",
                        "metavar": "NAME",
                        "help": "Specify the suite name."}],
               "new_mode": [
                       ["--new", "-N"],
                       {"action": "store_true",
                        "dest": "new_mode",
                        "help": "Fresh start."}],
               "next": [
                       ["--next"],
                       {"action": "store_true",
                        "help": "Print the next available ID in the " +
                                "repository"}],
               "non_interactive": [
                       ["--non-interactive", "--yes", "-y"],
                       {"action": "store_true",
                        "default": False,
                        "help": "Switch off interactive prompting."}],
               "no_ignore": [
                       ["--print-ignored", "-i"],
                       {"action": "store_false",
                        "dest": "no_ignore",
                        "help": "print ignored settings where relevant"}],
               "no_overwrite_mode": [
                       ["--no-overwrite"],
                       {"action": "store_true",
                        "dest": "no_overwrite_mode",
                        "help": "Do not overwrite existing files."}],
               "opt_conf_keys": [
                       ["--opt-conf-key", "-O"],
                       {"action": "append",
                        "dest": "opt_conf_keys",
                        "metavar": "KEY",
                        "help": ("Switch on an optional configuration " +
                                 "file identified by KEY.")}],
               "output_dir": [
                       ["--output", "-O"],
                       {"action": "store",
                        "dest": "output_dir",
                        "metavar": "DIR",
                        "help": "Specify the name of the output directory."}],
               "output_file": [
                       ["--output", "-o"],
                       {"action": "store",
                        "dest": "output_file",
                        "metavar": "FILE",
                        "help": "Specify the name of the output file."}],
               "path_globs": [
                       ["--path", "-P"],
                       {"action": "append",
                        "dest": "path_globs",
                        "metavar": "PATTERN",
                        "help": ("Paths to prepend to PATH.")}],
               "prefix": [
                       ["--prefix"],
                       {"metavar": "PREFIX",
                        "help": "Specify the name of the suite repository."}],
               "prefix_delim": [
                       ["--prefix-delim"],
                       {"metavar": "DELIMITER",
                        "help": "Specify the prefix delimiter."}],
               "query": [
                       ["--query", "-Q"],
                       {"action": "store_true",
                        "default": False,
                        "help": "Run a suite query."}],                  
               "quietness": [
                       ["--quiet", "-q"],
                       {"action": "count",
                        "default": 0,
                        "dest": "quietness",
                        "help": "Decrement verbosity."}],
               "rank_method": [
                       ["--rank-method"],
                       {"action": "store",
                        "metavar": "METHOD",
                        "help": "Specify a ranking method."}],
               "remote": [
                       ["--remote"],
                       {"action": "store",
                        "metavar": "KEY=VALUE",
                        "help": "(Internal option, do not use.)"}],
               "reverse": [
                       ["--reverse", "-r"],
                       {"action": "store_true",
                        "default": False,
                        "help": "Reverse sort order"}],
               "search": [
                       ["--search", "-S"],
                       {"action": "store_true",
                        "default": False,
                        "help": "Run a suite search."}],
               "shutdown": [
                       ["--shutdown"],
                       {"action": "store_true",
                        "default": False,
                        "help": "Trigger a suite shutdown."}],                                                  
               "sort": [
                       ["--sort", "-s"],
                       {"metavar": "FIELD",
                        "help": "Sort result by FIELD."}],
               "source": [
                       ["--source", "-s"],
                       {"action": "append",
                        "dest": "source",
                        "help": "Add a trunk."}],
               "suffix_delim": [
                       ["--suffix-delim"],
                       {"metavar": "DELIMITER",
                        "help": "Specify the suffix delimiter."}],
               "task": [
                       ["--task", "-t"],
                       {"action": "append",
                        "dest": "task",
                        "help": "Switch a task on/off."}],
               "thresholds": [
                       ["--threshold"],
                       {"action": "append",
                        "dest": "thresholds",
                        "metavar": "METHOD:METHOD-ARG:NUMBER",
                        "help": "Specify one or more threshold."}],
               "to_local_copy": [
                       ["--to-local-copy"],
                       {"action": "store_true",
                        "help": "Convert ID to to the local copy path"}],
               "to_origin": [
                       ["--to-origin"],
                       {"action": "store_true", 
                        "help": "Convert ID to the origin URL"}],
               "to_output": [
                       ["--to-output"],
                       {"action": "store_true", 
                        "help": "Get the ID output directory"}],
               "to_web": [
                       ["--to-web"],
                       {"action": "store_true", 
                        "help": "Convert ID to the web source URL"}],
               "upper": [
                       ["--upper", "-u"],
                       {"action": "store_const",
                        "const": "upper",
                        "dest": "case_mode",
                        "help": "Shorthand for --case=upper."}],
               "url": [
                       ["--url", "-U"],
                       {"action": "store_true",
                        "default": False,
                        "help": "Use search url"}],                        
               "util_key": [
                       ["--util-key"],
                       {"action": "store",
                        "metavar": "KEY",
                        "help": "Specify a named task utility."}],
               "validate_all": [
                       ["--validate", "-V"],
                       {"action": "store_true",
                        "dest": "validate_all",
                        "default": False,
                        "help": "Switch on all validators."}],
               "verbosity": [
                       ["--verbose", "-v"],
                       {"action": "count",
                        "default": 1,
                        "dest": "verbosity",
                        "help": "Increment verbosity."}],
               "web_browser_mode": [
                       ["--no-web-browse"],
                       {"action": "store_false",
                        "dest": "web_browser_mode",
                        "default": True,
                        "help": "Do not open web browser."}]}

    def __init__(self, *args, **kwargs):
        if hasattr(kwargs, "prog"):
            ns, util = kwargs["prog"].split(None, 1)
            resource_loc = ResourceLocator(ns=ns, util=util)
        else:
            resource_loc = ResourceLocator.default()
        kwargs["prog"] = resource_loc.get_util_name()
        if not hasattr(kwargs, "usage"):
            kwargs["usage"] = resource_loc.get_synopsis()
        OptionParser.__init__(self, *args, **kwargs)
        self.add_my_options("debug_mode", "quietness", "verbosity")

    def add_my_options(self, *args):
        """Add named options to this parser. Each element in args must be a key
        in RoseOptionParser.OPTIONS. Return self.
        """
        for arg in args:
            o_args, o_kwargs = self.OPTIONS[arg]
            self.add_option(*o_args, **o_kwargs)
        return self<|MERGE_RESOLUTION|>--- conflicted
+++ resolved
@@ -187,18 +187,15 @@
                        {"action": "append",
                         "metavar": "PATH",
                         "help": "Prepend items to the metadata search path."}],
-<<<<<<< HEAD
                "method_path" : [
                        ["--method-path", "-M"],
                        {"action": "append",
                         "help": "Preprend items to the method search path."}],
-=======
                "meta_suite": [
                        ["--meta-suite"],
                        {"action": "store_true",
                         "default": False,
                         "help": "ADMIN-ONLY: Create the metadata suite."}],
->>>>>>> f954fd53
                "name": [
                        ["--name", "-n"],
                        {"action": "store",
