# -*- coding: utf-8 -*-
#-----------------------------------------------------------------------------
# (C) British Crown Copyright 2012 Met Office.
# 
# This file is part of Rose, a framework for scientific suites.
# 
# Rose is free software: you can redistribute it and/or modify
# it under the terms of the GNU General Public License as published by
# the Free Software Foundation, either version 3 of the License, or
# (at your option) any later version.
# 
# Rose is distributed in the hope that it will be useful,
# but WITHOUT ANY WARRANTY; without even the implied warranty of
# MERCHANTABILITY or FITNESS FOR A PARTICULAR PURPOSE.  See the
# GNU General Public License for more details.
# 
# You should have received a copy of the GNU General Public License
# along with Rose. If not, see <http://www.gnu.org/licenses/>.
#-----------------------------------------------------------------------------
"""Common option parser for Rose command utilities."""

from optparse import OptionParser
from rose.resource import ResourceLocator


class RoseOptionParser(OptionParser):

    """Option parser base class for Rose command utilities.
    
    Warning: do not use a list or dict as a default.

    """

    OPTIONS = {"all_revs": [
                       ["--all-revs"],
                       {"action": "store_true",
                        "default": False,
                        "help": "Return all revisions of matched items."}],
               "app_key": [
                       ["--app-key"],
                       {"action": "store",
                        "metavar": "KEY",
                        "help": "Specify a named application configuration."}],
               "auto_type": [
                       ["--auto-type"],
                       {"action": "store_true",
                        "default": False,
                        "dest": "type",
                        "help": "Automatically guess types of settings."}],
               "auto_util_mode": [
                       ["--no-auto-util"],
                       {"action": "store_false",
                        "default": True,
                        "dest": "auto_util_mode",
                        "help": ("Do not automatically select " +
                                 "a task utility based on the task name.")}],
               "case_mode": [
                       ["--case"],
                       {"action": "store",
                        "choices": ["lower", "upper"],
                        "dest": "case_mode",
                        "metavar": "MODE",
                        "help": "Output names in lower|upper case."}],
               "checkout_mode": [
                       ["--no-checkout"],
                       {"action": "store_false",
                        "default": True,
                        "dest": "checkout_mode",
                        "help": "Do not checkout after creating the suite."}],
               "command_key": [
                       ["--command-key", "-c"],
                       {"action": "store",
                        "metavar": "KEY",
                        "help": ("Run the command in [command]KEY " +
                                 "instead of [command]default.")}],
               "conf_dir": [
                       ["--config", "-C"],
                       {"action": "store",
                        "dest": "conf_dir",
                        "metavar": "DIR",
                        "help": "Use configuration in DIR instead of $PWD."}],
               "confsource": [
                       ["--confsource", "-c"],
                       {"action": "store",
                        "dest": "confsource",
                        "help": "Specify root configuration directory."}],
               "cycle": [
                       ["--cycle", "-t"],
                       {"action": "store",
                        "metavar": "TIME",
                        "help": "Specify current cycle time."}],
               "cycle_offsets": [
                       ["--cycle-offset", "-T"],
                       {"action": "append",
                        "dest": "cycle_offsets",
                        "metavar": "TIME-DELTA",
                        "help": "Specify cycle offsets."}],
               "default": [
                       ["--default"],
                       {"metavar": "VALUE",
                        "help": "Specify a default value"}],
               "debug_mode": [
                       ["--debug"],
                       {"action": "store_true",
                        "dest": "debug_mode",
                        "help": "Report trace back."}],
               "defines": [
                       ["--define", "-D"],
                       {"action": "append",
                        "dest": "defines",
                        "metavar": "[SECTION]KEY=VALUE",
                        "help": "Set [SECTION]KEY to VALUE."}],
               "defines_suite": [
                       ["--define-suite", "-S"],
                       {"action": "append",
                        "dest": "defines_suite",
                        "metavar": "KEY=VALUE",
                        "help": "Set suite variable KEY to VALUE."}],
               "diffsource": [
                       ["--diffsource", "-d"],
                       {"action": "append",
                        "dest": "diffsource",
                        "help": "Add a branch."}],
               "downgrade": [
                       ["--downgrade", "-d"],
                       {"action": "store_true",
                        "dest": "downgrade",
                        "help": "Downgrade instead of upgrade."}],
               "files": [
                       ["--file", "-f"],
                       {"action": "append",
                        "dest": "files",
                        "metavar": "FILE",
                        "help": "Specify the configuration file(s)."}],
               "fix": [
                     ["--fix", "-F"],
                      {"action": "store_true",
                       "dest": "fix",
                       "help": "Fix the configuration."}],
               "force_mode": [
                       ["--force", "-f"],
                       {"action": "store_true",
                        "dest": "force_mode",
                        "help": ("Force file installation " +
                                 "even if it may be unsafe.")}],
               "full_mode": [
                       ["--full", "-f"],
                       {"action": "store_true",
                        "dest": "full_mode",
                        "help": ("Full update.")}],
               "format": [
                       ["--format", "-f"],
                       {"metavar": "FORMAT",
                        "help": "Specify the output format of each result."}],
               "gcontrol_mode": [
                       ["--no-gcontrol"],
                       {"action": "store_false",
                        "dest": "gcontrol_mode",
                        "default": True,
                        "help": "Do not run suite control GUI."}],
               "host": [
                       ["--host"],
                       {"metavar": "HOST",
                        "help": "Specify a host"}],
               "info_file": [
                       ["--info-file"],
                       {"metavar": "FILE",
                        "help": "Specify the discovery information file."}],
               "install_only_mode": [
                       ["--install-only", "-i"],
                       {"action": "store_true",
                        "dest": "install_only_mode",
                        "help": "Install files only. Don't run."}],
               "keys": [
                       ["--keys", "-k"],
                       {"action": "store_true",
                        "dest": "keys_mode",
                        "help": "Print SECTION/OPTION keys only."}],
               "latest": [
                       ["--latest"],
                       {"action": "store_true",
<<<<<<< HEAD
                        "help": "Print the latest ID in the repository."}],
               "log_archive_mode": [
                       ["--no-log-archive"],
                       {"action": "store_false",
                        "default": True,
                        "dest": "log_archive_mode",
                        "help": "Do not archive old logs."}],
               "log_keep": [
                       ["--log-keep"],
                       {"action": "store",
                        "dest": "log_keep",
                        "metavar": "DAYS",
                        "help": "Specify number of days a log directory is" +
                                " kept."}],
               "log_name": [
                       ["--log-name"],
                       {"action": "store",
                        "metavar": "NAME",
                        "help": "Name the log directory of this run."}],
=======
                        "help": "Print the latest ID in the repository"}],
               "local_only": [
                       ["--local-only"],
                       {"action": "store_true",
                        "help": "Delete only the local copy of a suite"}],
>>>>>>> 426feac7
               "lower": [
                       ["--lower", "-l"],
                       {"action": "store_const",
                        "const": "lower",
                        "dest": "case_mode",
                        "help": "Shorthand for --case=lower."}],
               "mail_cc": [
                       ["--mail-cc"],
                       {"action": "append",
                        "metavar": "LIST",
                        "help": "Specify a comma-separated list of Cc "
                                "addresses in notification emails."}],
               "mail": [
                       ["--mail"],
                       {"action": "store_true",
                        "default": False,
                        "help": "Send notification emails."}],
               "meta_path": [
                       ["--meta-path", "-M"],
                       {"action": "append",
                        "metavar": "PATH",
                        "help": "Prepend items to the metadata search path."}],
               "method_path" : [
                       ["--method-path", "-p"],
                       {"action": "append",
                        "help": "Preprend items to the method search path."}],
               "meta_suite": [
                       ["--meta-suite"],
                       {"action": "store_true",
                        "default": False,
                        "help": "ADMIN-ONLY: Create the metadata suite."}],
               "name": [
                       ["--name", "-n"],
                       {"action": "store",
                        "metavar": "NAME",
                        "help": "Specify the suite name."}],
               "new_mode": [
                       ["--new", "-N"],
                       {"action": "store_true",
                        "dest": "new_mode",
                        "help": "Fresh start."}],
               "next": [
                       ["--next"],
                       {"action": "store_true",
                        "help": "Print the next available ID in the " +
                                "repository"}],
               "non_interactive": [
                       ["--non-interactive", "--yes", "-y"],
                       {"action": "store_true",
                        "default": False,
                        "help": "Switch off interactive prompting."}],
               "no_ignore": [
                       ["--print-ignored", "-i"],
                       {"action": "store_false",
                        "dest": "no_ignore",
                        "help": "print ignored settings where relevant"}],
               "no_overwrite_mode": [
                       ["--no-overwrite"],
                       {"action": "store_true",
                        "dest": "no_overwrite_mode",
                        "help": "Do not overwrite existing files."}],
               "offsets": [
                       ["--offset", "-s"],
                       {"action": "append",
                        "dest": "offsets",
                        "metavar": "OFFSET",
                        "help": ("Specify an offset.")}],
               "opt_conf_keys": [
                       ["--opt-conf-key", "-O"],
                       {"action": "append",
                        "dest": "opt_conf_keys",
                        "metavar": "KEY",
                        "help": ("Switch on an optional configuration " +
                                 "file identified by KEY.")}],
               "output_dir": [
                       ["--output", "-O"],
                       {"action": "store",
                        "dest": "output_dir",
                        "metavar": "DIR",
                        "help": "Specify the name of the output directory."}],
               "output_file": [
                       ["--output", "-o"],
                       {"action": "store",
                        "dest": "output_file",
                        "metavar": "FILE",
                        "help": "Specify the name of the output file."}],
               "parse_format": [
                       ["--parse-format", "--format"],
                       {"metavar": "FORMAT",
                        "help": ("Specify the format for parsing.")}],
               "path_globs": [
                       ["--path", "-P"],
                       {"action": "append",
                        "dest": "path_globs",
                        "metavar": "PATTERN",
                        "help": ("Paths to prepend to PATH.")}],
               "prefix": [
                       ["--prefix"],
                       {"metavar": "PREFIX",
                        "help": "Specify the name of the suite repository."}],
               "prefix_delim": [
                       ["--prefix-delim"],
                       {"metavar": "DELIMITER",
                        "help": "Specify the prefix delimiter."}],
               "print_format": [
                       ["--print-format"],
                       {"metavar": "FORMAT",
                        "help": ("Specify the format for printing.")}],
               "query": [
                       ["--query", "-Q"],
                       {"action": "store_true",
                        "default": False,
                        "help": "Run a suite query."}],                  
               "quietness": [
                       ["--quiet", "-q"],
                       {"action": "count",
                        "default": 0,
                        "dest": "quietness",
                        "help": "Decrement verbosity."}],
               "rank_method": [
                       ["--rank-method"],
                       {"action": "store",
                        "metavar": "METHOD",
                        "help": "Specify a ranking method."}],
               "reload_mode": [
                       ["--reload"],
                       {"action": "store_const",
                        "const": "reload",
                        "dest": "run_mode",
                        "help": "Shorthand for --run=reload."}],
               "remote": [
                       ["--remote"],
                       {"action": "store",
                        "metavar": "KEY=VALUE",
                        "help": "(Internal option, do not use.)"}],
               "restart_mode": [
                       ["--restart"],
                       {"action": "store_const",
                        "const": "restart",
                        "dest": "run_mode",
                        "help": "Shorthand for --run=restart."}],
               "run_mode": [
                       ["--run"],
                       {"action": "store",
                        "choices": ["reload", "restart", "run"],
                        "default": "run",
                        "dest": "run_mode",
                        "metavar": "MODE",
                        "help": "Specify run|restart|reload."}],
               "reverse": [
                       ["--reverse", "-r"],
                       {"action": "store_true",
                        "default": False,
                        "help": "Reverse sort order"}],
               "search": [
                       ["--search", "-S"],
                       {"action": "store_true",
                        "default": False,
                        "help": "Run a suite search."}],
               "shutdown": [
                       ["--shutdown"],
                       {"action": "store_true",
                        "default": False,
                        "help": "Trigger a suite shutdown."}],
               "sort": [
                       ["--sort", "-s"],
                       {"metavar": "FIELD",
                        "help": "Sort result by FIELD."}],
               "source": [
                       ["--source", "-s"],
                       {"action": "append",
                        "dest": "source",
                        "help": "Add a trunk."}],
               "suffix_delim": [
                       ["--suffix-delim"],
                       {"metavar": "DELIMITER",
                        "help": "Specify the suffix delimiter."}],
               "task": [
                       ["--task", "-t"],
                       {"action": "append",
                        "dest": "task",
                        "help": "Switch a task on/off."}],
               "thresholds": [
                       ["--threshold"],
                       {"action": "append",
                        "dest": "thresholds",
                        "metavar": "METHOD:METHOD-ARG:NUMBER",
                        "help": "Specify one or more threshold."}],
               "to_local_copy": [
                       ["--to-local-copy"],
                       {"action": "store_true",
                        "help": "Convert ID to to the local copy path"}],
               "to_origin": [
                       ["--to-origin"],
                       {"action": "store_true", 
                        "help": "Convert ID to the origin URL"}],
               "to_output": [
                       ["--to-output"],
                       {"action": "store_true", 
                        "help": "Get the ID output directory"}],
               "to_web": [
                       ["--to-web"],
                       {"action": "store_true", 
                        "help": "Convert ID to the web source URL"}],
               "upper": [
                       ["--upper", "-u"],
                       {"action": "store_const",
                        "const": "upper",
                        "dest": "case_mode",
                        "help": "Shorthand for --case=upper."}],
               "url": [
                       ["--url", "-U"],
                       {"action": "store_true",
                        "default": False,
                        "help": "Use search url"}],                        
               "util_key": [
                       ["--util-key"],
                       {"action": "store",
                        "metavar": "KEY",
                        "help": "Specify a named task utility."}],
               "validate_all": [
                       ["--validate", "-V"],
                       {"action": "store_true",
                        "dest": "validate_all",
                        "default": False,
                        "help": "Switch on all validators."}],
               "verbosity": [
                       ["--verbose", "-v"],
                       {"action": "count",
                        "default": 1,
                        "dest": "verbosity",
                        "help": "Increment verbosity."}],
               "web_browser_mode": [
                       ["--no-web-browse"],
                       {"action": "store_false",
                        "dest": "web_browser_mode",
                        "default": True,
                        "help": "Do not open web browser."}],
               "ws_root": [
                       ["--ws-root"],
                       {"metavar": "URL",
                        "help": "Specify the web service root URL."}]}

    def __init__(self, *args, **kwargs):
        if hasattr(kwargs, "prog"):
            ns, util = kwargs["prog"].split(None, 1)
            resource_loc = ResourceLocator(ns=ns, util=util)
        else:
            resource_loc = ResourceLocator.default()
        kwargs["prog"] = resource_loc.get_util_name()
        if not hasattr(kwargs, "usage"):
            kwargs["usage"] = resource_loc.get_synopsis()
        OptionParser.__init__(self, *args, **kwargs)
        self.add_my_options("debug_mode", "quietness", "verbosity")

    def add_my_options(self, *args):
        """Add named options to this parser. Each element in args must be a key
        in RoseOptionParser.OPTIONS. Return self.
        """
        for arg in args:
            o_args, o_kwargs = self.OPTIONS[arg]
            self.add_option(*o_args, **o_kwargs)
        return self<|MERGE_RESOLUTION|>--- conflicted
+++ resolved
@@ -179,8 +179,11 @@
                "latest": [
                        ["--latest"],
                        {"action": "store_true",
-<<<<<<< HEAD
-                        "help": "Print the latest ID in the repository."}],
+                        "help": "Print the latest ID in the repository"}],
+               "local_only": [
+                       ["--local-only"],
+                       {"action": "store_true",
+                        "help": "Delete only the local copy of a suite"}],
                "log_archive_mode": [
                        ["--no-log-archive"],
                        {"action": "store_false",
@@ -199,13 +202,6 @@
                        {"action": "store",
                         "metavar": "NAME",
                         "help": "Name the log directory of this run."}],
-=======
-                        "help": "Print the latest ID in the repository"}],
-               "local_only": [
-                       ["--local-only"],
-                       {"action": "store_true",
-                        "help": "Delete only the local copy of a suite"}],
->>>>>>> 426feac7
                "lower": [
                        ["--lower", "-l"],
                        {"action": "store_const",
