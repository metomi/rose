# -*- coding: utf-8 -*-
#-------------------------------------------------------------------------------
# (C) British Crown Copyright 2012-3 Met Office.
# 
# This file is part of Rose, a framework for scientific suites.
# 
# Rose is free software: you can redistribute it and/or modify
# it under the terms of the GNU General Public License as published by
# the Free Software Foundation, either version 3 of the License, or
# (at your option) any later version.
# 
# Rose is distributed in the hope that it will be useful,
# but WITHOUT ANY WARRANTY; without even the implied warranty of
# MERCHANTABILITY or FITNESS FOR A PARTICULAR PURPOSE.  See the
# GNU General Public License for more details.
# 
# You should have received a copy of the GNU General Public License
# along with Rose. If not, see <http://www.gnu.org/licenses/>.
#-------------------------------------------------------------------------------
"""This package contains the Python code for Rose utilities.

This module contains the constants that are used globally within these.

"""

# File format syntax
CONFIG_DELIMITER = "="

# Filenames and directory names
CONFIG_NAMES = ["rose-app.conf", "rose-meta.conf",
                "rose-suite.conf", "rose-suite.info"]
META_CONFIG_NAME = "rose-meta.conf"
CONFIG_META_DIR = "meta"
SUB_CONFIG_NAME = "rose-app.conf"
SUB_CONFIGS_DIR = "app"
SUB_CONFIG_FILE_DIR = "file"
INFO_CONFIG_NAME = "rose-suite.info"
TOP_CONFIG_NAME = "rose-suite.conf"
META_DEFAULT_VN_DIR = "HEAD"

# Configuration specification names
CONFIG_SECT_CMD = "command"
CONFIG_SECT_TOP = ""
CONFIG_OPT_META_PATH = "meta-path"
CONFIG_OPT_META_TYPE = "meta"
CONFIG_OPT_PROJECT = "project"
INFO_CONFIG_DEFAULT_META_IDS = ["=access-list", "=description", "=issue-list",
                                "=owner", "=project", "=sub-project",
                                "=title",]
SUB_CONFIG_DEFAULT_META_IDS = ["=file-install-root", "=meta", "=mode",
                               "=opts", "command", "file:", "poll"]
TOP_CONFIG_DEFAULT_META_IDS = ["file:", "jinja2:suite.rc", "=meta",
                               "=opts", "=root-dir-share", "=root-dir-work"]
# Metadata specification names
META_DIR_MACRO = "macros"
META_DIR_WIDGET = "widget"
META_PROP_COMPULSORY = "compulsory"
META_PROP_DESCRIPTION = "description"
META_PROP_DUPLICATE = "duplicate"
META_PROP_FAIL_IF = "fail-if"
META_PROP_HELP = "help"
META_PROP_LENGTH = "length"
META_PROP_MACRO = 'macro'
META_PROP_NS = "ns"
META_PROP_PATTERN = "pattern"
META_PROP_RANGE = "range"
META_PROP_SORT_KEY = "sort-key"
META_PROP_TITLE = "title"
META_PROP_TRIGGER = "trigger"
META_PROP_TYPE = "type"
META_PROP_URL = "url"
META_PROP_VALUES = "values"
<<<<<<< HEAD
META_PROP_WARN_IF = "warn-if"
=======
META_PROP_VALUE_TITLES = "value-titles"
>>>>>>> 7b14ed01
META_PROP_WIDGET = "widget"

# Value used to denote "on" for a metadata setting.
META_PROP_VALUE_TRUE = "true"
META_PROP_VALUE_FALSE = "false"  # Not actually used.

# Allowed type settings (that actually do something)
# "meta" and "file" are for internal use.
TYPE_VALUES = ["boolean", "character", "integer",
               "logical", "quoted", "raw", "real",
               "meta", "file"]
 
# Preferred Fortran logical and environment boolean syntax
TYPE_BOOLEAN_VALUE_FALSE = "false"
TYPE_BOOLEAN_VALUE_TRUE = "true"
TYPE_LOGICAL_VALUE_FALSE = ".false."
TYPE_LOGICAL_VALUE_TRUE = ".true."
TYPE_LOGICAL_FALSE_TITLE = "false"
TYPE_LOGICAL_TRUE_TITLE = "true"

# File variable names in the specification.
FILE_VAR_CHECKSUM = "checksum"
FILE_VAR_MODE = "mode"
FILE_VAR_SOURCE = "source"

# Paths in the Rose distribution.
FILEPATH_README = "README.md"<|MERGE_RESOLUTION|>--- conflicted
+++ resolved
@@ -70,11 +70,8 @@
 META_PROP_TYPE = "type"
 META_PROP_URL = "url"
 META_PROP_VALUES = "values"
-<<<<<<< HEAD
+META_PROP_VALUE_TITLES = "value-titles"
 META_PROP_WARN_IF = "warn-if"
-=======
-META_PROP_VALUE_TITLES = "value-titles"
->>>>>>> 7b14ed01
 META_PROP_WIDGET = "widget"
 
 # Value used to denote "on" for a metadata setting.
