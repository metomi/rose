--- conflicted
+++ resolved
@@ -30,11 +30,7 @@
 
     CONFIG_IS_OPTIONAL = True
     SCHEME = "fcm_make"
-<<<<<<< HEAD
-    SCHEME2 = "fcm_make2"
-=======
     SCHEME2 = SCHEME + "2"
->>>>>>> ea2e7dbd
 
     def can_handle(self, key):
         return key.startswith(self.SCHEME) and not key.startswith(self.SCHEME2)
