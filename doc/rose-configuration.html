<!DOCTYPE html PUBLIC "-//W3C//DTD XHTML 1.0 Strict//EN"
    "http://www.w3.org/TR/xhtml1/DTD/xhtml1-strict.dtd">

<html xmlns="http://www.w3.org/1999/xhtml">
<head>
  <title>Rose Reference Guide: Configuration</title>
  <meta name="author" content="Rose Team, Met Office, UK" />
  <meta http-equiv="Content-Type" content="text/html; charset=utf-8" />
  <link rel="icon" href="rose-icon.png" type="image/png" />
  <link rel="shortcut icon" href="rose-icon.png" type="image/png" />
  <link rel="stylesheet" type="text/css" href="rose-doc.css" />
  <link rel="stylesheet" type="text/css" href=
  "google-code-prettify/prettify.css" />
  <script type="text/javascript" src="jquery.min.js">
</script>
  <script type="text/javascript" src="google-code-prettify/prettify.js">
</script>
  <script type="text/javascript" src="prettify-rose-conf.js">
</script>
  <script type="text/javascript" src="rose-doc.js">
</script>
  <script type="text/javascript" src="rose-version.js">
</script>
</head>

<body>
  <div class="header-footer" id="body-header">
    <address>
      &copy; British Crown Copyright 2012-3 <a href=
      "http://www.metoffice.gov.uk">Met Office</a>. See <a href=
      "rose-terms-of-use.html">Terms of Use</a>.<br />
      This document is released under the <a href=
      "http://www.nationalarchives.gov.uk/doc/open-government-licence/" rel=
      "license">Open Government Licence</a>.<br />
      <span id="rose-version"></span>
    </address><img id="rose-icon" src="rose-icon.png" alt="Rose" />

    <p><a href=".">Rose Documentation</a></p>
  </div>

  <div id="body-main">
    <h1>Rose Reference Guide: Configuration</h1>

    <div id="content"></div>

    <h2 id="goals">Goals</h2>

    <p>Suite configurations should be portable between users (at least at the
    same site). E.g.: another user should be able to run the same suite:</p>

    <ul>
      <li>without making ANY changes to it.</li>

      <li>without having to add/modify things in their $HOME/.profile.</li>
    </ul>

    <p>Input configurations should be programming language neutral.</p>

    <ul>
      <li>Any processing logic should be application/version independent,
      generic and future proof.</li>

      <li>Data structure should be represented in formats easily understood and
      manipulatable by a human and a computer.</li>
    </ul>

    <p>The life cycles of application configurations in a suite may differ from
    that of the suite.</p>

    <ul>
      <li>The configuration of an application may be independent of the
      suite.</li>

      <li>The configuration of an application should be portable between
      suitable suites.</li>
    </ul>

    <p>The configurations are independent of the utilities. For example, the
    configuration metadata for the suite and application configurations will
    drive the Rose config editor GUI, but will not be bound or restricted by
    it.</p>

    <h2 id="format">Configuration Format</h2>

    <p>A configuration in Rose is normally represented by a directory with the
    following:</p>

    <ul>
      <li>a configuration file in a modified <a href=
      "http://en.wikipedia.org/wiki/INI_file">INI file</a> format.</li>

      <li>(optionally) files containing data that cannot easily be represented
      by the INI format.</li>
    </ul>

    <p>We have added the following conventions into our INI format:</p>

    <ol>
      <li>The file name is normally called <samp>rose*.conf</samp>, e.g.
      <samp>rose.conf</samp>, <samp>rose-app.conf</samp>,
      <samp>rose-meta.conf</samp>, etc.</li>

      <li>Only a hash <kbd>#</kbd> in the beginning of a line starts a comment.
      Empty lines and lines with only white spaces are ignored. There is no
      support for trailing comments. Comments are normally ignored when a
      configuration file is loaded. However, some comments are loaded if the
      following conditions are met:

        <ul>
          <li>Comment lines at the beginning of a configuration file up to but
          not including the 1st blank line or the 1st setting are comment lines
          associated with the file. They will re-appear at the top of the file
          when it is re-dumped.</li>

          <li>Comment lines between a blank line and the next setting, and the
          comment lines between the previous setting and the next setting are
          comments associated with the next setting. The comment lines
          associated with a setting will re-appear before the setting when the
          file is re-dumped.</li>
        </ul>
      </li>

      <li>Only the equal sign <kbd>=</kbd> is used to delimit a key-value pair
      - because the colon <kbd>:</kbd> may be used in keys of namelist
      declarations.</li>

      <li>A key-value pair declaration does not have to live under a section
      declaration. Such a declaration lives directly under the <em>root</em>
      level.</li>

      <li>Key-value pair declarations following a line with only
      <code>[]</code> are placed directly under the <em>root</em> level.</li>

      <li>Declarations are case sensitive. When dealing with case-insensitive
      inputs such as Fortran logicals or numbers in scientific notation,
      lowercase values should be used.</li>

      <li>Declarations start at column 1. Continuations start at column &gt;1.

        <ul>
          <li>Each line is stripped of leading and trailing spaces.</li>

          <li>A newline <kbd>\n</kbd> character is prefixed to each
          continuation line.</li>

          <li>If a continuation line has a leading equal sign <kbd>=</kbd>
          character, it is stripped from the line. This is useful for retaining
          leading white spaces in a continuation line.</li>
        </ul>
      </li>

      <li>A single exclamation <kbd>!</kbd> or a double exclamation
      <kbd>!!</kbd> in front of a section (i.e. <code>[!SECTION]</code>) or
      key=value pair (i.e. <code>!key=value</code>) denotes an ignored setting.

        <ul>
          <li>E.g. It will be ignored in run time but may be used by other Rose
          utilities.</li>

          <li>A single exclamation denotes a user-ignored setting.</li>

          <li>A double exclamation denotes a program-ignored setting. E.g. rose
          config-edit may use a double exclamation to switch off a setting
          according to the setting metadata.</li>
        </ul>
      </li>

      <li>If a section is declared twice in a file, the later section will
      append settings to the earlier one. If the same key in the same section
      is declared twice, the later value will override the earlier one. This
      logic applies to the state of a setting as well.</li>

      <li>Once the file is parsed, declaration ordering is insignificant. N.B.
      Do not assume order of environment variables.</li>

      <li>Values of settings accept syntax such as <code>$NAME</code> or
      <code>${NAME}</code> for environment variable substitution.</li>
    </ol>

    <p>E.g.</p>
    <pre class="prettyprint lang-rose_conf">
# This is line 1 of the comment for this file.
# This is line 2 of the comment for this file.

# This comment will be ignored.

# This is a comment for section-1.
[section-1]
# This is a comment for key-1.
key-1=value 1
# This comment will be ignored.

# This is line 1 of the comment for key-2.
# This is line 2 of the comment for key-2.
key-2=value 2 line 1
      value 2 line 2
# This is a comment for key-3.
key-3=value 3 line 1
     =    value 3 line 2 has leading identation.
     =
     =    value 3 line 3 is blank. This is line 4.

# section-2 is user-ignored.
[!section-2]
key-4=value 4
# ...

[section-3]
# key-5 is program ignored.
!!key-5=value 5
</pre>

    <p>In this document, the shorthand <code>SECTION=KEY=VALUE</code> is used
    to represent a <code>KEY=VALUE</code> pair in a <code>[SECTION]</code> of
    an INI format file.</p>

    <h2 id="opts">Optional Configuration</h2>

    <p>In a Rose configuration directory, we can add an <samp>opt/</samp>
    sub-directory for optional configuration files. Optional configuration
    files contain additional configuration, which can be selected at run time
    to override the configuration in the main <var>rose-${TYPE}.conf</var>
    file. The name of each optional configuration should follow the syntax
    <var>rose-${TYPE}-${KEY}.conf</var>, where <var>${KEY}</var> is a short
    name to describe the override functionality of the optional configuration
    file.</p>

    <p>A root level <var>opts=KEY ...</var> setting in the main configuration
    will tell the run time program to load the relevant optional configurations
    in the <samp>opt/</samp> sub-directory at run time. Individual Rose
    utilities may also read optional configuration keys from environment
    variables and/or command line options.</p>

    <h2 id="site">Site and User Configuration</h2>

    <p>Aspects of some Rose utilities can be configured per installation via
    the site configuration file and per user via the user configuration file.
    Any configuration in the site configuration overrides the default, and any
    configuration in the user configuration overrides the site configuration
    and the default. Rose expects these files to be in the modified INI format
    described above. Rose utilities search for its site configuration at
    <var>$ROSE_HOME/etc/rose.conf</var> where <var>$ROSE_HOME/bin/rose</var> is
    the location of the <code>rose</code> command, and they search for the user
    configuration at <var>$HOME/.metomi/rose.conf</var> where <var>$HOME</var>
    is the home directory of the current user.</p>

    <p><em>Allowed settings in the site and user configuration files will be
    documented in a future version of this document. In the mean time, the
    settings are documented as comments in the <var>etc/rose.conf.example</var>
    file of each distribution of Rose.</em></p>

    <p>You can also override many internal constants of the <code>rose config
    edit</code> and <code>rosie go</code>. To change the keyboard shortcut of
    the <samp>Find Next</samp> action in the config editor to <kbd>F3</kbd>,
    put the following lines in your user config file, and the setting will
    apply the next time you run <code>rose config-edit</code>:</p>
    <pre class="prettyprint lang-rose_conf">
[rose-config-edit]
accel-find-next=F3
</pre>

    <h2 id="suite">Suite Configuration</h2>

    <p>The configuration and functionality of a suite will usually be covered
    by the use of <a href="http://hjoliver.github.com/cylc/">cylc</a>. In which
    case, most of the suite configuration will live in the cylc
    <samp>suite.rc</samp> file. Otherwise, a suite is just a directory of
    files.</p>

    <p>A suite directory may contain the following:</p>

    <ul>
      <li>A file called <samp>rose-suite.conf</samp>, a configuration file in
      the modified INI format described above. It stores the information on how
      to install the suite. See <a href="#suite.conf">below</a> for
      detail.</li>

      <li>A file called <samp>rose-suite.info</samp>, a configuration file in
      the modified INI format described above. It describes the suite's purpose
      and identity, e.g. the title, the description, the owner, the access
      control list, and other information. Apart from a few standard fields, a
      suite is free to store any information in this file. See <a href=
      "#suite.info">below</a> for detail.</li>

      <li>An <samp>app/</samp> directory of application configurations used by
      the suite.</li>

      <li>A <samp>bin/</samp> directory of scripts and utilities used by the
      suite.</li>

      <li>An <samp>etc/</samp> directory of other configurations and resources
      used the suite. E.g. fcm make configurations.</li>

      <li>A <samp>meta/</samp> directory containing the suite's configuration
      metadata.</li>

      <li><samp>opt/</samp> directory. For detail, see <a href="#opts">Optional
      Configuration</a> and <a href=
      "rose-rug-suite-tools#rose-suite-run.opt">Rose User Guide: Suite Tools
      &gt; rose-suite-run &gt; Optional Configuration Selection</a>.</li>

      <li>Other items, as long as they do not clash with the scheduler's
      working directories. E.g. for a cylc suite, <samp>log*/</samp>,
      <samp>share/</samp>, <samp>state/</samp> and <samp>work/</samp> should be
      avoided.</li>
    </ul>

    <h3 id="suite.conf">Suite Configuration: Suite Installation</h3>

    <p>The suite install configuration file <code>rose-suite.conf</code> should
    contain the information on how to install the suite. It may have the
    following sections and root level options:</p>

    <dl>
      <dt><code>[jinja2:suite.rc]</code></dt>

      <dd>For a cylc suite, if <a href=
      "http://jinja.pocoo.org/docs/">jinja2</a> assignments are required for
      <samp>suite.rc</samp>, they may be defined as key=value pairs in the
      <code>[jinja2:suite.rc]</code> section. The assignments will be inserted
      after the <code>#!jinja2</code> line of the installed
      <samp>suite.rc</samp> file.</dd>

      <dt><code>[file:NAME]</code></dt>

      <dd>
        Specify a file/directory to be installed. <var>NAME</var> should be a
        path relative to the run time <var>$PWD</var>.

        <ul>
          <li>E.g. <code>file:app/APP=source=LOCATION</code>.</li>

          <li>See <a href="#appendix-file-creation-mode">Appendix: File
          Creation Mode</a>.</li>
        </ul>
      </dd>
    </dl>

    <p>It may have the following top level (no section) options:</p>

    <dl>
      <dt><code>meta</code></dt>

      <dd>Specify the configuration metadata for the suite. The section may be
      used by various Rose utilities, such as the config editor GUI. It can be
      used to specify the suite type.</dd>

      <dt><code>root-dir-share=LIST</code></dt>

      <dd>A new line delimited list of <var>PATTERN=DIR</var> pairs. The
      <var>PATTERN</var> should be a glob-like pattern for matching a host
      name. The <var>DIR</var> should be the root directory where the suite's
      share directory should be created.</dd>

      <dt><code>root-dir-work=LIST</code></dt>

      <dd>A new line delimited list of <var>PATTERN=DIR</var> pairs. The
      <var>PATTERN</var> should be a glob-like pattern for matching a host
      name. The <var>DIR</var> should be the root directory where the suite's
      work directory for tasks should be created.</dd>
    </dl>

    <h3 id="suite.info">Suite Configuration: Suite Information</h3>

    <p>The suite information file <code>rose-suite.info</code> should contain
    the information on identify and the purpose of the suite. It has no
    sections, only KEY=VALUE pairs. The <var>owner</var>, <var>project</var>
    and <var>title</var> settings are compulsory. Otherwise, any KEY=VALUE
    pairs can appear in this file. If the name of a KEY ends with
    <kbd>-list</kbd>, the value is expected to be a space-delimited list. The
    following keys are known to have special meanings:</p>

    <dl>
      <dt><code>owner</code></dt>

      <dd>Specify the user ID of the owner of the suite. The owner has full
      commit access to the suite. Only the owner can delete the suite, pass
      the suite's ownership to someone else or change the access-list.</dd>

      <dt><code>project</code></dt>

      <dd>Specify the name of the project associated with the suite.</dd>

      <dt><code>title</code></dt>

      <dd>Specify a short title of the suite.</dd>

      <dt><code>access-list</code></dt>

      <dd>Specify a list of users with commit access to trunk of the suite. A
      <kbd>*</kbd> in the list means that anyone can commit to the trunk of the
      suite. Setting this blank or omitting the setting means that nobody apart
      from the owner can commit to the trunk. Only the suite owner can change 
      the access list.</dd>

      <dt><code>description</code></dt>

      <dd>Specify a long description of the suite.</dd>

      <dt><code>issue-list</code></dt>

      <dd>Specify a list of ticket IDs associated with the suite.</dd>

      <dt><code>sub-project</code></dt>

      <dd>Specify a sub-division of <code>project</code>, if applicable.</dd>
    </dl>

    <h2 id="app">Application Configuration</h2>

    <p>The configuration of an application is represented by a directory. It
    may contain the following:</p>

    <ul>
      <li>
        <samp>rose-app.conf</samp>: a compulsory configuration file in the
        modified INI format. See <a href="#app.conf">below</a> for detail. It
        contains the following information:

        <ul>
          <li>the command(s) to run.</li>

          <li>the metadata type for the application.</li>

          <li>the list of environment variables.</li>

          <li>other configurations that can be represented in un-ordered
          key=value pairs, e.g. Fortran namelists.</li>
        </ul>
      </li>

      <li>
        <samp>file/</samp> directory: other input files, e.g.:

        <ul>
          <li>FCM configuration files (requires ordering of key=value
          pairs).</li>

          <li>STASH files.</li>

          <li>other configuration files that require more than
          section=key=value.</li>
        </ul>
      </li>

      <li><samp>bin/</samp> directory for e.g. scripts and executables used by
      the application at run time. If a <samp>bin/</samp> exists in the
      application configuration, it will prepended to the <var>PATH</var>
      environment variable at run time.</li>

      <li><samp>meta/</samp> directory for the metadata of the
      application.</li>

      <li><samp>opt/</samp> directory. For detail, see <a href="#opts">Optional
      Configuration</a> and <a href=
      "rose-rug-suite-tools#rose-task-run.opt">Rose User Guide: Suite Tools
      &gt; rose task-run &gt; Optional Configuration Selection</a>.</li>
    </ul>

    <p>E.g. The application configuration directory may look like:</p>
    <pre>
./bin/
./rose-app.conf
./file/file1
./file/file2
./meta/rose-meta.conf
./opt/rose-app-extra1.conf
./opt/rose-app-extra2.conf
...
</pre>

    <h3 id="app.conf">Application Configuration File</h3>

    <p>The <samp>rose-app.conf</samp> contains a serialised data structure that
    is an unordered map (sections=) of unordered maps (keys=values). There can
    also be keys=values without a section, at the top level. The sections and
    keys can be:</p>

    <dl>
      <dt><code>file-install-root</code></dt>

      <dd>Root level setting. Specify the root directory to install file
      targets that are specified with a relative path.</dd>

      <dt><code>meta</code></dt>

      <dd>Root level setting. Specify the configuration metadata for the
      application. This is ignored by the application runner, but may be used
      by other Rose utilities, such as the config editor GUI. It can be used to
      specify the application type.</dd>

      <dt><code>mode</code></dt>

      <dd>Root level setting. Specify the name of a builtin application,
      instead of running a command specified in the <code>[command]</code>
      section.</dd>

      <dt><code>[command]</code></dt>

      <dd>Specify the command(s) to run. The default key can be used to define
      the default command to run. Other keys can be used to define alternate
      commands, which can be selected at run time.</dd>

      <dt><code>[env]</code></dt>

      <dd>Specify input environment variables to the command, in KEY=VALUE
      pairs. The usual shell syntax can be used in values to reference
      environment variables that are already defined when the application
      runner is invoked. However, it is unsafe to reference other environment
      variables defined in this section. Note: <var>UNDEF</var> is a special
      variable that is always undefined at run time. Reference to it will cause
      a failure at run time. It can be used to indicate that a value must be
      overridden at run time. If the value of an environment variable setting
      begins with a tilde <kbd>~</kbd>, all of the characters preceding the 1st
      slash <kbd>/</kbd> are considered a <em>tilde-prefix</em>. Where
      possible, a tilde-prefix is replaced with the home directory associated
      with the specified login name at run time.</dd>

      <dt><code>[etc]</code></dt>

      <dd>Specify misc. settings. Currently, only UM defs for science sections
      are thought to require this section.</dd>

      <dt><code>[file:NAME]</code></dt>

      <dd>
        Specify a file/directory to be generated by the application runner at
        run time. <var>NAME</var> should be a path relative to the run time
        <var>$PWD</var>, or <samp>STDIN</samp>.

        <ul>
          <li>E.g. <code>file:app/APP=source=LOCATION</code>.</li>

          <li>See <a href="#appendix-file-creation-mode">Appendix: File
          Creation Mode</a>.</li>
        </ul>
      </dd>

      <dt><code>[namelist:NAME]</code></dt>

      <dd>Specify a namelist with the group name called <var>NAME</var>, which
      can be referred to by a <code>source</code> setting of a file. Each
      setting in a namelist:NAME section is a KEY=VALUE pair exactly like a
      normal Fortran namelist, but without the trailing comma.</dd>

      <dt><code>[namelist:NAME(SORT-INDEX)]</code></dt>

      <dd>
        Same as [namelist:NAME] but:

        <ul>
          <li>It allows the <code>source</code> setting of a file to refer to
          all <code>[namelist:NAME(SORT-INDEX)]</code> as
          <code>namelist:NAME(:)</code>, and the namelist groups will be sorted
          alphanumerically by the <var>SORT-INDEX</var>.</li>

          <li>It allows different namelist files to have namelists with the
          same group name. These will all inherit the same group configuration
          metadata (from <code>[namelist:NAME]</code>).</li>
        </ul>
      </dd>

      <dt><code>[namelist:NAME{CATEGORY}]</code> or
      <code>[namelist:NAME{CATEGORY}(SORT-INDEX)]</code></dt>

      <dd>
        Same as [namelist:NAME(SORT-INDEX)] but:

        <ul>
          <li>An alternate way for grouping namelists. This allows the same
          namelist to have different usage and configuration metadata according
          to its category. Namelists will inherit configuration metadata from
          their basic group <code>[namelist:NAME]</code> as well as from their
          specific category <code>[namelist:NAME{CATEGORY}]</code>.</li>
        </ul>
      </dd>

      <dt><code>[poll]</code></dt>

      <dd>
        Specify prerequisites to poll for before running the actual
        application. 3 types of tests can be performed:

        <p><var>all-files</var>: A list of space delimited list of file paths.
        This test passes only if all file paths in the list exist.</p>

        <p><var>any-files</var>: A list of space delimited list of file paths.
        This test passes if any file path in the list exists.</p>

        <p><var>test</var>: A shell command. This test passes if the command
        returns a 0 (zero) return code.</p>

        <p>Normally, the <var>all-files</var> and <var>any-files</var> tests
        both test for the existence of file paths. If this is not enough, e.g.
        you want to test for the existence of a string in each file, you can
        specify a <var>file-test</var> to do a <code>grep</code>. E.g.:</p>
        <pre class="prettyprint lang-rose_conf">
all-files=file1 file2
file-test=test -e {} &amp;&amp; grep -q 'hello' {}
</pre>

        <p>At runtime, any <code>{}</code> pattern in the above would be
        replaced with the name of the file. The above make sure that both
        <samp>file1</samp> and <samp>file2</samp> exist and that they both
        contain the string <samp>hello</samp>.</p>

        <p>The above tests will only be performed once when the application
        runner starts. If a list of <var>delays</var> are added, the tests will
        be performed a number of times with delays between them. If the
        prerequisites are still not met after the number of delays, the
        application runner will fail with a time out. The list is a
        comma-separated list. The syntax looks like <var>[R*]T[U]</var>, where
        <var>U</var> is a unit (<kbd>s</kbd> for seconds (default),
        <kbd>m</kbd> for minutes and <kbd>h</kbd> for hours), <var>T</var> is
        the number of units. E.g.:</p>
        <pre class="prettyprint lang-rose_conf">
# Default
delays=0

# Poll 1 minute after the runner begins, repeat every minute 10 times
delays=10*1m

# Poll when runner begins,
# repeat every 10 seconds 6 times,
# repeat every minute 60 times,
# repeat once after 1 hour
delays=0,6*10s,60*1m,1h
</pre>
      </dd>
    </dl>

    <h2 id="meta">Configuration Metadata</h2>

    <p>A configuration metadata is itself a configuration. Each configuration
    metadata is represented in a directory with the following:</p>

    <ul>
      <li><samp>rose-meta.conf</samp>, the main configuration file. See
      <a href="#meta.conf"></a> for detail.</li>

      <li><samp>opt/</samp> directory. For detail, see <a href="#opts">Optional
      Configuration</a>.</li>

      <li>other files, e.g.:

        <ul>
          <li><samp>lib/python/widget/my_widget.py</samp> would be the location
          of a custom widget.</li>

          <li><samp>lib/python/macros/my_macro_validator.py</samp> would be the
          location of a custom macro.</li>

          <li><samp>etc/</samp> would contain any resources for the logics in
          <samp>lib/python/</samp>, such as an icon for the custom widget.</li>
        </ul>
      </li>
    </ul>

    <p>Rose utilities will do a path search for metadata using the following in
    order of precedence:</p>

    <ul>
      <li>Configuration metadata embedded in the <samp>meta/</samp> directory
      of a suite or an application.</li>

      <li>The <code>--meta-path=PATH</code> option of relevant commands.</li>

      <li>The value of the <var>ROSE_META_PATH</var> environment variable.</li>

      <li>The <samp>meta-path</samp> setting in <a href=
      "rose-configuration.html#site">site/user</a> configurations.</li>
    </ul>

    <p>See <a href="#appendix-metadata-location">Metadata Location</a> for more
    details.</p>

    <p>The configuration metadata that controls default behaviour will be
    located in <samp>$ROSE_HOME/etc/metadata/</samp>.</p>

    <h3 id="meta.conf">Configuration Metadata File</h3>

    <p>The <samp>rose-meta.conf</samp> contains a serialised data structure
    that is an unordered map (sections=) of unordered maps (keys=values).</p>

    <p>The section name in a configuration metadata file should be a unique ID
    to the relevant configuration setting. The syntax of the ID is
    <code>SECTION-NAME=OPTION-NAME</code> or just <code>SECTION-NAME</code>.
    For example, <samp>env=MY_ENV_NAME</samp> is the ID of an environment
    variable called <var>MY_ENV_NAME</var> in an application configuration
    file; <samp>namelist:something_nl=variable_name1</samp> is the ID of a
    namelist variable called <var>variable_name1</var> in a namelist group
    called <var>something_nl</var> in an application configuration file. If the
    configuration metadata applies to a section in a configuration file, the ID
    is just the section name.</p>

    <p>Where multiple instances of a section are used in a configuration file,
    ending in brackets with numbers, the metadata id should just be based on
    the original section name (for example
    <samp>namelist:extract_control(2)</samp> should be found in the metadata
    under <samp>namelist:extract_control</samp>).</p>

    <p>Finally, the configuration metadata may group settings in namespaces,
    which may in turn have common configuration metadata settings. The ID for a
    namespace set in the metadata is <code>ns=NAME</code>, e.g.
    <samp>ns=env/MyFavouriteEnvironmentVars</samp>.</p>

    <p>The metadata for a configuration fall into 4 categories: sorting,
    values, behaviour and help. They are be described separated below:</p>

    <h4 id="meta.conf.sorting">Metadata for Sorting</h4>

    <p>These configuration metadata are used for grouping and sorting the IDs
    of the configurations.</p>

    <dl>
      <dt>ns</dt>

      <dd>
        <p>A forward slash <kbd>/</kbd> delimited hierarchical namespace for
        the container of the setting, which overrides the default. The default
        namespace for the setting is derived from the first part of the ID - by
        splitting up the section name by colons <kbd>:</kbd> or forward slashes
        <kbd>/</kbd>. For example, a configuration with an ID
        <samp>namelist:var_minimise=niter_set</samp> would have the namespace
        <samp>namelist/var_minimise</samp>. If a namespace is defined for a
        section, it will become the default for all the settings in that
        section.</p>

        <p>The namespace is used by the config editor to group settings, so
        that they can be placed in different pages. A namespace for a section
        will become the default for all the settings in that section.</p>
      </dd>

      <dt>sort-key</dt>

      <dd>
        <p>A character string that can be used as a sort key for ordering an
        option within its namespace.</p>

        <p>It can also be used to order sections and namespaces.</p>

        <p>The sort-key is used by the config editor to group settings on a
        page. Items with a sort-key will be sorted to the top of a name-space.
        Items without a sort-key will be sorted after, in ascending order of
        their IDs.</p>

        <p>The sorting procedure in pseudo code is a normal ASCII-like sorting
        of a list of <samp>setting_sort_key + "~" + setting_id</samp> strings.
        If there is no <samp>setting_sort_key</samp>, null string will be
        used.</p>

        <p>For example, the following metadata:</p>
        <pre class="prettyprint lang-rose_conf">
[env=apple]

[env=banana]

[env=cherry]
sort-key=favourites-01

[env=melon]
sort-key=do-not-like-01

[env=prune]
sort-key=do-not-like-00
</pre>

        <p>would produce a sorting order of <samp>env=prune</samp>,
        <samp>env=melon</samp>, <samp>env=cherry</samp>,
        <samp>env=apple</samp>, <samp>env=banana</samp>.</p>
      </dd>
    </dl>

    <h4 id="meta.conf.value">Metadata for Values</h4>

    <p>These configuration metadata are used to define the valid values of a
    setting. A Rose utility such as the config editor can use these metadata to
    display the correct widget for a setting and to check its input. However,
    if the value of a setting contains a string that looks like an environment
    variable, these metadata will normally be ignored.</p>

    <dl>
      <dt>type</dt>

      <dd>
        <p>The type/class of the setting. The type names are based on the
        intrinsic Fortran types, such as <code>integer</code> and
        <code>real</code>. Currently supported types are:</p>

        <dl>
          <dt><code>boolean</code></dt>

          <dd>
            <p><dfn>example option:</dfn> <samp>PRODUCE_THINGS=true</samp></p>

            <p><dfn>description:</dfn> either <samp>true</samp> or
            <samp>false</samp></p>

            <p><dfn>usage:</dfn> environment variables, javascript/JSON
            inputs</p>
          </dd>

          <dt><code>character</code></dt>

          <dd>
            <p><dfn>example option:</dfn> <samp>sea_colour='blue'</samp></p>

            <p><dfn>description:</dfn> Fortran character type - a single quoted
            string, single quotes escaped in pairs</p>

            <p><dfn>usage:</dfn> Fortran character types</p>
          </dd>

          <dt><code>integer</code></dt>

          <dd>
            <p><dfn>example option:</dfn> <samp>num_lucky=5</samp></p>

            <p><dfn>description:</dfn> generic integer type</p>

            <p><dfn>usage:</dfn> any integer-type input</p>
          </dd>

          <dt><code>logical</code></dt>

          <dd>
            <p><dfn>example option:</dfn> <samp>l_spock=.true.</samp></p>

            <p><dfn>description:</dfn> Fortran logical type - either
            <samp>.true.</samp> or <samp>.false.</samp></p>

            <p><dfn>usage:</dfn> Fortran logical types</p>
          </dd>

          <dt><code>quoted</code></dt>

          <dd>
            <p><dfn>example option:</dfn>
            <samp>js_measure_cloud_mode="laser"</samp></p>

            <p><dfn>description:</dfn> a double quoted string, double quotes
            escaped with backslash</p>

            <p><dfn>usage:</dfn> Inputs that require double quotes and allow
            backslash escaping e.g. javascript/JSON inputs.</p>
          </dd>

          <dt><code>real</code></dt>

          <dd>
            <p><dfn>example option:</dfn> <samp>n_avogadro=6.02e23</samp></p>

            <p><dfn>description:</dfn> Fortran real number type, generic
            floating point numbers</p>

            <p><dfn>usage:</dfn> Fortran real types, generic floating point
            numbers. Scientific notation must use the "e" or "E" format.</p>

            <p><dfn>comment:</dfn> Internally implemented within Rose using
            Python's <a href=
            "http://docs.python.org/library/stdtypes.html#typesnumeric">floating
            point</a> specification.</p>
          </dd>

          <dt><code>raw</code></dt>

          <dd>
            <p><dfn>description:</dfn> placeholder used in derived type
            specifications where none of the above types apply</p>

            <p><dfn>usage:</dfn> only in derived types</p>
          </dd>
        </dl>

        <p>Note that not all inputs need to have <code>type</code> defined. In
        some cases using <code>values</code> or <code>pattern</code> is
        better.</p>

        <p>A derived type may be defined by a comma <kbd>,</kbd> separated list
        of intrinsic types, e.g. <samp>integer, character, real,
        integer</samp>. The default is a raw string.</p>
      </dd>

      <dt>length</dt>

      <dd>
        <p>Define the length of an array. If not present, the setting is
        assumed to be a scalar. A positive integer defines a fixed length
        array. A colon <kbd>:</kbd> defines a dynamic length array.</p>
      </dd>

      <dt>values</dt>

      <dd>
        <p>Define a comma <kbd>,</kbd> separated list of permitted values of a
        setting (or an element in the setting if it is an array). This metadata
        overrides the <code>type</code>, <code>range</code> and
        <code>pattern</code> metadata.</p>

        <p>For example, the config editor may use this list to determine the
        widget to display the setting. It may display the choices using a set
        of radio buttons if the list of values is small, or a drop down combon
        box if the list of values is large. If the list only contains one
        value, the config editor will expect the setting to always have this
        value, and may display it as a special setting.</p>
      </dd>

      <dt>range</dt>

      <dd>
        <p>Specify a range of values. It can either be a simple comma
        <kbd>,</kbd> separated list of allowed values, or a logical expression.
        This metadata is only valid if <code>type</code> is either
        <samp>integer</samp> or <samp>real</samp>.</p>

        <p>A simple list may contain a mixture of allowed numbers and number
        ranges such as <samp>1, 2, 4:8, 10:</samp>, (which means the value can
        be 1, 2, between 4 and 8 inclusive, or any values greater than or equal
        to 10.)</p>

        <p>A logical expression uses a Python-like syntax and the variable
        <var>this</var> to denote the value of the current setting, e.g.
        <samp>this &lt;-1 and this &gt;1</samp>.</p>
      </dd>

      <dt>pattern</dt>

      <dd>
        <p>Specify a regular expression (Python's extended regular expression
        syntax) that the value of the setting must match.</p>
      </dd>

      <dt>fail-if, warn-if</dt>

      <dd>
        <p>Specify a logical expression to validate the value of the current
        setting with respect to other settings. If the logical expression
        evaluates to true in a <code>fail-if</code> metadata, the system will
        consider the setting in error. On the other hand, in a
        <code>warn-if</code> metadata, the system will only issue a warning.
        The logical expression uses a Python-like syntax. It can reference the
        value of the current setting with the <var>this</var> variable and the
        value of other settings with their IDs. E.g.:</p>
        <pre class="prettyprint lang-rose_conf">
[namelist:test=my_test_var]
fail-if=this &lt; namelist:test=control_lt_var;
</pre>

        <p>means that an error will be flagged if the numeric value of
        <var>my_test_var</var> is less than the numeric value of
        <var>control_lt_var</var>.</p>
        <pre class="prettyprint lang-rose_conf">
fail-if=this != 1 + namelist:test=ctrl_var_1 * (namelist:test=ctrl_var_2 - this);
</pre>

        <p>shows a more complex operation, again with numeric values.</p>

        <p>To check array elements, the ID should be expressed with a bracketed
        index, as in the configuration:</p>
        <pre class="prettyprint lang-rose_conf">
fail-if=this(2) != "'0A'" and this(4) == "'0A'";
</pre>

        <p>Array elements can also be checked using <code>any</code> and
        <code>all</code>. E.g.:</p>
        <pre class="prettyprint lang-rose_conf">
fail-if=any(namelist:test=ctrl_array &lt; this);
fail-if=all(this == 0);
</pre>

        <p>Expressions can be chained together and brackets used:</p>
        <pre class="prettyprint lang-rose_conf">
fail-if=this(4) == "'0A'" and (namelist:test=ctrl_var_1 != "'N'" or namelist:test=ctrl_var_2 != "'Y'" or all(namelist:test=ctrl_arr_3 == 'N'));
</pre>

        <p>Multiple failure conditions can be added, by using a semicolon as
        the separator - the semicolon is optional for a single statement or the
        last in a block, but is recommended. Multiple failure conditions are
        essentially similar to chaining them together with <code>or</code>, but
        the system can process each expression one by one to target the error
        message.</p>
        <pre class="prettyprint lang-rose_conf">
fail-if=this &gt; 0; this % 2 == 1; this * 3 &gt; 100;
</pre>

        <p>You can add a message to the error or warning message to make it
        clearer by adding a hash followed by the comment at the end of a
        configuration metadata line:</p>
        <pre class="prettyprint lang-rose_conf">
fail-if=any(namelist:test=ctrl_array % this == 0); # Needs to be common divisor for ctrl_array
</pre>

        <p>When using multiple failure conditions, different messages can be
        added if they are placed on individual lines:</p>
        <pre class="prettyprint lang-rose_conf">
fail-if=this &gt; 0; # Needs to be less than or equal to 0
        this % 2 == 1; # Needs to be odd
        this * 3 &gt; 100; # Needs to be more than 100/3.
</pre>

        <p>A slightly different usage of this functionality can do things like
        warn of deprecated content:</p>
        <pre class="prettyprint lang-rose_conf">
warn-if=True;  # This option is deprecated
</pre>

        <p>This would always evaluate True and give a warning if the setting is
        present.</p>

        <p>Please note: when dividing a real-numbered setting by something,
        make sure that the expression does not actually divide an integer by an
        integer - for example, <samp>this / 2</samp> will evaluate as
        <samp>0</samp> if <var>this</var> has a value of <samp>1</samp>, but
        <samp>0.5</samp> if it has a value of <samp>1.0</samp>. This is a
        result of Python's implicit typing.</p>

        <p>You can get around this by making sure either the numerator or
        denominator is a real number - e.g. by rewriting it as <samp>this /
        2.0</samp> or <samp>1.0 * this / 2</samp>.</p>
      </dd>
    </dl>

    <h4 id="meta.conf.behaviour">Metadata for Behaviour</h4>

    <p>These metadata are used to define how the setting should behave in
    different states.</p>

    <dl>
      <dt>compulsory</dt>

      <dd>
        <p>A <kbd>true</kbd> value indicates that the setting should be
        compulsory. If this flag is not set, the setting is optional.</p>

        <p>Compulsory settings should be physically present in the
        configuration at all times. Optional settings can be removed as the
        user wishes. Compulsory settings may however be triggered ignored (see
        below). For example, the config editor may issue a warning if a
        compulsory setting is not defined. It may also hide a compulsory
        variable that only has a single permitted value.</p>
      </dd>

      <dt>trigger</dt>

      <dd>
        <p>A setting has the following states:</p>

        <ul>
          <li>normal</li>

          <li>user ignored (stored in the configuration file with a
          <kbd>!</kbd> flag, ignored at run time)</li>

          <li>logically ignored (stored in the configuration file with a
          <kbd>!!</kbd> flag, ignored at runtime)</li>
        </ul>

        <p>If a setting is user ignored, the trigger will do nothing.
        Otherwise:</p>

        <ul>
          <li>If the logic for a setting in the trigger is fulfilled, it will
          cause the setting to be enabled.</li>

          <li>If it is not, it will cause the setting to be logically
          ignored.</li>
        </ul>

        <p>The trigger expression is a list of settings triggered by (different
        values of) this setting. If the values are not given, the setting will
        be triggered only if the current setting is enabled.</p>

        <p>The syntax contains id-values pairs, where the values part is
        optional. Each pair must be separated by a semi-colon. Within each
        pair, any values must be separated from the id by a colon and a space
        (<samp>:</samp> ). Values must be formatted in the same way as the
        setting "values" defined above (i.e. comma separated).</p>

        <p>The trigger syntax looks like:</p>
        <pre class="prettyprint lang-rose_conf">
[namelist:trig_nl=trigger_variable]
trigger=namelist:dep_nl=A;
        namelist:dep_nl=B;
        namelist:value_nl=X: 10;
        env=Y: 20, 30, 40;
        namelist:value_nl=Z: 20;
</pre>

        <p>In this example:</p>

        <ul>
          <li>When <var>namelist:trig_nl=trigger_variable</var> is ignored, all
          the variables in the trigger expression will be ignored, irrespective
          of its value.</li>

          <li>When <var>namelist:trig_nl=trigger_variable</var> is enabled,
          <var>namelist:dep_nl=A</var> and <var>namelist:dep_nl=B</var> will
          both be enabled, and the other variables <em>may</em> be enabled
          according to its value:

            <ul>
              <li>When the value of the setting is not <samp>10</samp>,
              <samp>20</samp>, <samp>30</samp>, or <samp>40</samp>,
              <var>namelist:value_nl=X</var>, <var>env=Y</var> and
              <var>namelist:value_nl=Z</var> will be ignored.</li>

              <li>When the value of the setting is <samp>10</samp>,
              <var>namelist:value_nl=X</var> will be enabled, but
              <var>env=Y</var> and <var>namelist:value_nl=Z</var> will be
              ignored.</li>

              <li>When the value of the setting is <samp>20</samp>,
              <var>env=Y</var> and <var>namelist:value_nl=Z</var> will be
              enabled, but <var>namelist:value_nl=X</var> will be ignored.</li>

              <li>When the value of the setting is <samp>30</samp>,
              <var>env=Y</var> will be enabled, but
              <var>namelist:value_nl=X</var> and <var>namelist:value_nl=Z</var>
              will be ignored.</li>

              <li>If the value of the setting contains an environment
              variable-like string, e.g. <samp>${TEN_MULTIPLE}</samp>, all
              three will be enabled.</li>
            </ul>
          </li>
        </ul>

        <p>Settings mentioned in trigger expressions will have their default
        state set to ignored unless explicitly triggered. The config editor
        will issue warnings if variables or sections are in the incorrect state
        when it loads a configuration. Triggering thereafter will work as
        normal.</p>

        <p>Where multiple triggers act on a setting, the setting is triggered
        only if all triggers are active (i.e. an <em>AND</em> relationship).
        For example, for the two triggers here:</p>
        <pre class="prettyprint lang-rose_conf">
[env=IS_WATER]
trigger=env=IS_ICE: true;

[env=IS_COLD]
trigger=env=IS_ICE: true;
</pre>

        <p>the setting <var>env=IS_ICE</var> is only enabled if both
        <var>env=IS_WATER</var> and <var>env=IS_COLD</var> are
        <samp>true</samp> and enabled. Otherwise, it is ignored.</p>

        <p>The trigger syntax also supports a logical expression in the same
        format as range or fail-if metadata:</p>
        <pre class="prettyprint lang-rose_conf">
[env=SNOWFLAKE_SIDES]
trigger=env=CUSTOM_SNOWFLAKE_GEOMETRY: this != 6;
        env=SILLY_SNOWFLAKE_GEOMETRY: this &lt; 2;
</pre>

        <p>In this example, the setting
        <var>env=CUSTOM_SNOWFLAKE_GEOMETRY</var> is enabled if
        <var>env=SNOWFLAKE_SIDES</var> is enabled and not <samp>6</samp>.
        <var>env=SILLY_SNOWFLAKE_GEOMETRY</var> is only enabled when
        <var>env=SNOWFLAKE_SIDES</var> is enabled and less than <samp>2</samp>.
        The logical expression syntax can be used with non-numeric variables in
        the same way as the fail-if metadata.</p>
      </dd>

      <dt>duplicate</dt>

      <dd>
        <p>Allow duplicated copies of the setting. This is used for sections
        where there may be more than one with the same metadata - for example
        multiple namelist groups of the same name. If this setting is true for
        a given name, the application configuration will accept multiple
        namelist groups of this name. The config editor may then provide the
        option to clone or copy a namelist to generate an additional namelist.
        Otherwise, the config editor may issue warning for configuration
        sections that are found with multiple copies or an index.</p>
      </dd>

      <dt>widget[gui-application]</dt>

      <dd>
        <p>Indicate that the gui-application (e.g. config-edit) should use a
        special widget to display this setting.</p>

        <p>E.g. If we want to use a slider instead of an entry box for a
        floating point real number.</p>

        <p>The widget may take space-delimited arguments which would be
        specified after the widget name. E.g. to set up a hypothetical table
        with named columns X, Y, VCT, and Level, we may do:</p>
        <pre class="prettyprint lang-rose_conf">
widget[rose-config-edit]=table X Y VCT Level
</pre>

        <p>You may override to a Rose built-in widget by specifying a full
        <code>rose</code> class path in Python - for example, to always show
        radiobuttons for an option with <code>values</code> set:</p>
        <pre class="prettyprint lang-rose_conf">
widget[rose-config-edit]=rose.config_editor.valuewidget.radiobuttons
</pre>
      </dd>
    </dl>

    <h4 id="meta.conf.help">Metadata for Help</h4>

    <p>These metadata provide help for a configuration.</p>

    <dl>
      <dt>url</dt>

      <dd>
        <p>A web URL containing help for the setting. For example:</p>
        <pre class="prettyprint lang-rose_conf">
url=http://www-nwp/~frve/VER/view/dev/doc/GTDP5.html
</pre>

        <p>For example, the config editor will trigger a web browser to display
        this when a variable name is clicked.</p>
      </dd>

      <dt>help</dt>

      <dd>
        <p>(Long) help for the setting. For example, the config editor will use
        this in a popup dialog for a variable. Embedding variable ids in the
        help string will allow links to the variables to be created within the
        popup dialog box, e.g.</p>
        <pre class="prettyprint lang-rose_conf">
help=Used in conjunction with namelist:Var_DiagnosticsNL=n_linear_adj_test to
 do something linear.
</pre>

        <p>Web URLs beginning with <samp>http://</samp> will also be presented
        as links in the config editor.</p>
      </dd>

      <dt>description</dt>

      <dd>
        <p>(Medium) description for the setting. For example, the configuration
        editor will use this as part of the hover over text.</p>

        <p>The config editor will also use descriptions set for sections or
        namespaces as page header text (appears at the top of a panel or page),
        with clickable id and URL links as in help.</p>
      </dd>

      <dt>title</dt>

      <dd>
        <p>(Short) title for the setting. For example, the config editor can
        use this specification as the label of a setting, instead of the
        variable name.</p>
      </dd>
    </dl>

    <h2 id="appendix-file-creation-mode">Appendix: File Creation Mode</h2>

    <p>A <code>[file:TARGET]</code> section may have the following
    settings:</p>

    <dl>
      <dt><code>source</code></dt>

      <dd>A space delimited list of sources for generating this file. A source
      can be the path to a regular file or directory in the file system, or it
      may be a URI to a resource. If a source is a URI, it may point to a
      section with a supported scheme in the current configuration, e.g. a
      <samp>namelist:NAME</samp> section. Otherwise the URI must be in a
      supported scheme or be given sufficient information for the system to
      determine its scheme, e.g. via the <code>schemes</code> setting described
      below.</dd>

      <dt><code>checksum</code></dt>

      <dd>The expected MD5 checksum of the target. If specified, the file
      generation will fail if the actual checksum of the target does not match
      with this setting. This setting is only meaningful if <var>TARGET</var>
      is a regular file or a symbolic link to a regular file. N.B. An empty
      value for checksum tells the system to report the target checksum in
      verbose mode.</dd>

      <dt><code>mode</code></dt>

      <dd><kbd>auto</kbd> (default), <kbd>mkdir</kbd> or <kbd>symlink</kbd>.
      See below.</dd>
    </dl>

    <p>The following is a list of all the supported usages:</p>

    <dl>
      <dt><code>mode=auto,source=</code></dt>

      <dd>Target is an empty file.</dd>

      <dt><code>mode=mkdir,source=</code></dt>

      <dd>Target is an empty directory.</dd>

      <dt><code>mode=auto,source=SOURCE</code></dt>

      <dd>Target is a copy of <var>SOURCE</var>.</dd>

      <dt><code>mode=auto,source=SOURCE-LIST</code></dt>

      <dd>Target is created by concatenating the contents of
      <var>SOURCE-LIST</var>. The sources should either be all files or all
      directories.</dd>

      <dt><code>mode=symlink,source=SOURCE</code></dt>

      <dd>Target is created as a symlink of an FS <var>SOURCE</var>.</dd>
    </dl>

    <p>The <code>schemes</code> setting: While the system would attempt to
    automatically detect the scheme of a source, the name of the source can
    sometimes be ambiguous. E.g. A URL with a <samp>http</samp> scheme can be a
    path in a version control system, or a path to a plain file. The root level
    <code>schemes</code> setting can be used to help the system to do the right
    thing. The general syntax of the value of the <code>schemes</code> setting
    looks like:</p>
    <pre class="prettyprint lang-rose_conf">
schemes=PATTERN-1=SCHEME-1
       =PATTERN-2=SCHEME-2
</pre>

    <p>E.g.:</p>
    <pre class="prettyprint lang-rose_conf">
schemes=hpc*:*=rsync
       =http://host/svn-repos/*=svn
</pre>

    <p>In this example, a URI matching the pattern <samp>hpc*:*</samp> would
    use the <code>rsync</code> scheme to pull the source to the current host,
    and a URI matching the pattern <samp>http://host/svn-repos/*</samp> would
    use the <code>svn</code> scheme. For all other URIs, the system will try to
    make an intelligent guess.</p>

    <p>The system will always match a URI in the order as specified by the
    setting to avoid ambiguity.</p>

    <p>The system has built-in support for the following schemes:</p>

    <dl>
      <dt><code>fs</code></dt>

      <dd>The file system scheme. If a URI looks like an existing path in the
      file system, this scheme will be used.</dd>

      <dt><code>namelist</code></dt>

      <dd>The namelist scheme. Refer to <code>namelist:NAME</code> sections in
      the configuration file.</dd>

      <dt><code>svn</code></dt>

      <dd>The Subversion scheme. The location is a Subversion URL or an FCM
      location keyword. A URI with these schemes <var>svn</var>,
      <var>svn+ssh</var> and <var>fcm</var> are automatically recognised.</dd>

      <dt><code>rsync</code></dt>

      <dd>This scheme is useful for pulling a file or directory from a remote
      host using <code>rsync</code> via <code>ssh</code>. A URI should have the
      form <var>[USER@]HOST:PATH</var>.</dd>
    </dl>

    <p>The application launcher will use the following logic to determine the
    root directory to install file targets with a relative path:</p>

    <ol>
      <li>If the setting <var>file-install-root=PATH</var> is specified (at the
      root level) in the application configuration file, its value will be
      used.</li>

      <li>If the environment variable <var>ROSE_FILE_INSTALL_ROOT</var> is
      specified, its value will be used.</li>

      <li>Otherwise, the working directory of the task will be used.</li>
    </ol>

    <h2 id="appendix-metadata-location">Appendix: Metadata Location</h2>

    <p>Centralised Rose metadata is referred to with either the <var>meta</var>
    or <var>project</var> top level flag in a configuration. It needs to live
    in a system-global-readable location.</p>

    <p>Rose utilities will do a path search for metadata using the following in
    order of precedence:</p>

    <ul>
      <li>The <code>--meta-path=PATH</code> option of relevant commands.</li>

      <li>The content of the <var>ROSE_META_PATH</var> environment
      variable.</li>

      <li>The <samp>meta-path</samp> setting in <a href="#site">site/user</a>
      configurations.</li>
    </ul>

    <p>Each of the above settings can be a colon-separated list of paths.</p>

    <p>Underneath each directory in the search path should be a hierarchy like
    the following:</p>
    <pre class="prettyprint lang-rose_conf">
${APP}/HEAD/
${APP}/${VERSION}/
${APP}/versions.py # i.e. the upgrade macros
</pre>

    <p>N.B. A Rose suite info is likely to have no versions.</p>

    <p>Note that, in some cases, a number of different executables may share
    the same application configuration metadata in which case APP is given a
    name which covers all the uses.</p>

    <p>The Rose team recommend placing metadata in a <samp>rose-meta</samp>
    directory at the top of a project's source tree. Central metadata, if any,
    at the <samp>meta-path</samp> location in the site configuration, should be
    a collection of regularly-updated subdirectories from all of the relevant
    projects' <samp>rose-meta</samp> directories.</p>

    <p>For example, for a system <code>COFFEE</code>, with the following
    directory structure:</p>
    <pre class="prettyprint lang-rose_conf">
COFFEE/doc/
...
COFFEE/rose-meta/
COFFEE/rose-meta/coffee-cappuccino/
COFFEE/rose-meta/coffee-latte/
COFFEE/rose-meta/coffee-mocha/
</pre>

    <p>and the system <code>CHOCOLATE</code>:</p>
    <pre class="prettyprint lang-rose_conf">
CHOCOLATE/doc/
...
CHOCOLATE/rose-meta/
CHOCOLATE/rose-meta/choc-dark/
CHOCOLATE/rose-meta/choc-milk/
</pre>

    <p>and a site configuration with:</p>
    <pre class="prettyprint lang-rose_conf">
meta-path=/path/to/rose-meta
</pre>

    <p>We would expect the following directories in
    <samp>/path/to/rose-meta</samp>:</p>
    <pre class="prettyprint lang-rose_conf">
/path/to/rose-meta/coffee-cappuccino/
/path/to/rose-meta/coffee-latte/
/path/to/rose-meta/coffee-mocha/
/path/to/rose-meta/choc-dark/
/path/to/rose-meta/choc-milk/
</pre>

    <h2 id="appendix-upgrade">Appendix: Upgrade and Versions</h2>

    <p>Terminology:</p>

    <dl>
      <dt>The HEAD (i.e. development) version</dt>

      <dd>The configuration metadata most relevant to the latest revision of
      the source tree.</dd>

      <dt>A named version</dt>

      <dd>The configuration metadata most relevant to a release, or a
      particular revision, of the software. This will normally be a copy of the
      HEAD version at a given revision, although it may be updated with some
      backward compatible fixes.</dd>
    </dl>

    <p>Each change in the HEAD version that requires an upgrade procedure
    should introduce an upgrade macro. Each upgrade macro will provide the
    following information:</p>

    <ul>
      <li>A tag of the configuration which can be applied by this macro (i.e.
      the previous tag).</li>

      <li>A tag of the configuration after the transformation.</li>
    </ul>

    <p>This allows our system to build up a chain if multiple upgrades need to
    be applied. The tag can be any name, but will normally refer to the ticket
    number that introduces the change.</p>

    <p>Every new upgrade macro creates a new tagged version. A named version is
    simply a tagged version for which a copy of the relevant configuration
    metadata is made available.</p>

    <p>Named versions for system releases are typically created at the end of
    the release process. The associated upgrade macro is typically only
    required in order to create the new name tag and, therefore, does not
    normally alter the application configuration.</p>

    <p>Application configurations can reference the configuration metadata as
    follows:</p>
    <pre class="prettyprint lang-rose_conf">
#!cfg
# Refer to the HEAD version
# (typically you wouldn't do this since no upgrade process is possible)
meta=my-command

# Refer to a named or tagged version
meta=my-command/8.3
meta=my-command/t123
</pre>

    <p>If a version is defined then the Rose utilities will first look for the
    corresponding named version. If this cannot be found then the HEAD version
    is used and, if an upgrade is available, a warning will be given to
    indicate that the configuration metadata being used requires upgrade macros
    to be run. If the version defined does not correspond to a tagged version
    then a warning will be given.</p>

    <h3 id="appendix-upgrade:named">When to create named versions</h3>

    <p>One option is to create a new named version for each release of your
    system. This makes it easy for users to understand. However, if there is a
    new release which does not require a change to the metadata then you will
    still have to create a new copy and force the user to go through a null
    upgrade which may not be desirable. An alternative is to only create a new
    named version at releases which require changes. The name then indicates
    the metadata is relevant for a particular release and all subsequent
    releases (unless an upgrade macro is available to a later release).</p>

    <p>It is also possible to make any tagged version between releases a named
    version, but it will usually be better not to. In which case, the user will
    be using HEAD and will be prompted to upgrade (which is probably what you
    want if you're not using a release).</p>

    <h3 id="appendix-upgrade:share">Sharing metadata between different
    executables</h3>

    <p>If 2 different commands share the majority of their inputs then you may
    choose to use the same configuration metadata for both commands. Any
    differences (in terms of available inputs) can then be triggered by the
    command in use. Whether this is desirable will partly depend on how many of
    the inputs are shared.</p>

    <p>One downside of sharing metadata is that your application configuration
    may contain (ignored) settings which have no relevance to the command you
    are using.</p>

    <p>Note that we intend to introduce support for configuration metadata to
    include / inherit from other metadata. This may mean that it makes sense to
    have separate metadata for different commands even when the majority of
    inputs are shared.</p>

    <p>Another reason you may want to share metadata is if you have 2 related
    commands which you want to configure using the same set of inputs (i.e. a
    single application configuration).</p>

    <p>This works by setting an alternate command in the application
    configuration and then using the `--command-key` option to `rose
    app-run`.</p>

    <h3 id="appendix-upgrade:dev">Using development versions of upgrade
    macros</h3>

    <p>Users will be able to test out development versions of the upgrade
    macros by adding a working copy of the relevant branch into their metadata
    search path. However, care must be taken when doing this. Running the
    upgrade macro will change the `meta` setting to refer to the new tag. If
    the upgrade macro is subsequently changed or other upgrade macros are added
    to the chain prior to this tag (because they get committed to the trunk
    first) then this will result in application configurations which have not
    gone through the correct upgrade process. Therefore, when using development
    versions of the upgrade macros it is safest to not commit any resulting
    changes (or to use a branch of the suite which you are happy to
    discard).</p>

    <h2 id="appendix-rose-ana-config">Appendix: rose-ana configuration
    format</h2>

    <p>The <code>rose-ana</code> builtin application reads information about
    which comparisons to perform from the <code>rose-app.conf</code> file for
    that task. The first element is a human-readable name in square brackets,
    followed by the following settings, one per line:</p>

    <ul>
      <li>comparison - The class name which will be called to compare the
      resulting data from the extract command.</li>

      <li>extract - Either the class name which should be called to extract
      data from the files to be compared, or a system command which will be
      called to extract or compare the files. In the latter case, the tokens
      <var>{resultfile}</var> and <var>{kgo1file}</var> map to the values
      defined in the configuration file. The token <var>{file}</var> will
      result in the command being called twice, once on <var>{resultfile}</var>
<<<<<<< HEAD
      and once on  <var>{kgo1file}</var>. Some extraction classes such as
      <kbd>OutputGrepper</kbd> require additional information about how to
      extract the data, such as a pattern to match. This should be placed after
      the class name, separated from it by a colon.</li>
=======
      and once on <var>{kgo1file}</var>. Some extraction classes such as
      <kbd>OutputGrepper</kbd> require additional information about how to
      extract the data. This should be placed after the class name, separated
      from it by a colon.</li>
>>>>>>> 694cd47b

      <li>kgo1file - The path and name of the file containing the known good
      output. Environment variables and the wildcard character <var>*</var> are
      accepted. <var>{}</var> is expanded with arguments passed to the
      application.</li>

<<<<<<< HEAD
      <li>resultfile - The path and name of the file containing the output to be
      compared Environment variables and the wildcard character <kbd>*</kbd> are
      accepted. <var>{}</var> is expanded with arguments passed to the
      application.</li>
=======
      <li>resultfile - The path and name of the file containing the output to
      be compared Environment variables and the wildcard character <kbd>*</kbd>
      are accepted.</li>
>>>>>>> 694cd47b

      <li>tolerance - For inexact comparisons such as <kbd>Within</kbd>, the
      tolerance should be specified using this variable. Values with a
      percentage sign are treated as percentages, otherwise values are treated
      as a range either side of the known good output value. This value is
      optional; some comparisons such as <kbd>Exact</kbd> do not require
      it.</li>

      <li>warnonfail - If this is set to be <kbd>yes</kbd> a failure of the
      test will result in a warning rather than a failure. This value is always
      optional.</li>
    </ul>

    <p>For example:</p>
    <pre class="prettyprint lang-rose_conf">
[Compare initial norms]
resultfile=$OUTPUT_DIR/fort6.pe0
kgo1file=/path/to/kgo/fort6.pe0
extract=OutputGrepper:um_initial_norms
comparison=Within
tolerance=5%
</pre>
    <pre class="prettyprint lang-rose_conf">
[Compare Gradiant]
comparison=Exact
extract=OutputGrepper:' gradJ= \s*(\S+)'
kgo1file=$SUITE_CONTROL_DIR/log/job/{}.1.1.out
resultfile=$ROSE_SUITE_DIR/log/job/{}.1.1.out
</pre>

    <h2 id="appendix-ignored-config-edit">Appendix: Config Editor Ignored
    Mechanics</h2>

    <p>This describes the intended behaviour of the config editor when there is
    an ignored state mismatch for a setting - e.g. a setting might be enabled
    when it should be trigger-ignored.</p>

    <p>The table contains error and fixing information for some varieties of
    ignored state mismatches. The actual situations are considerably more
    varied, given section-ignoring and latent variables - the table holds the
    most important varieties.</p>

    <p>The <samp>State</samp> contains the actual states. The <samp>Trigger
    State</samp> column contains the trigger-mechanism's expected states. The
    states can be:</p>

    <dl>
      <dt class="trigger-ignored">I<sub>T</sub> - <var>!!</var></dt>

      <dd>trigger ignored</dd>

      <dt class="user-ignored">I<sub>U</sub> - <var>!</var></dt>

      <dd>user ignored</dd>

      <dt>E - (normal)</dt>

      <dd>enabled</dd>
    </dl>

    <table summary=
    "A subset of possible ignored/enabled states, errors and fixes">
      <caption>
        A subset of possible ignored/enabled states, errors and fixes
      </caption>

      <tr>
        <th>State</th>

        <th>Trigger State</th>

        <th>Compulsory</th>

        <th>Display Error?</th>

        <th>User Options</th>

        <th>Notes</th>
      </tr>

      <tr>
        <td class="trigger-ignored">I<sub>T</sub></td>

        <td class="trigger-ignored">I<sub>T</sub></td>

        <td>compulsory</td>

        <td>no</td>

        <td>None</td>

        <td>&nbsp;</td>
      </tr>

      <tr class="odd">
        <td class="trigger-ignored">I<sub>T</sub></td>

        <td class="trigger-ignored">I<sub>T</sub></td>

        <td>optional</td>

        <td>no</td>

        <td>None</td>

        <td>config editor shows non-functional E option for implementation
        reasons. <span class="user-ignored">I<sub>U</sub></span> is possible as
        well, but creates a more confused state and presents an ignored option
        for an already-ignored setting</td>
      </tr>

      <tr>
        <td class="trigger-ignored">I<sub>T</sub></td>

        <td>E</td>

        <td>compulsory</td>

        <td class="fail">error</td>

        <td>E</td>

        <td>&nbsp;</td>
      </tr>

      <tr class="odd">
        <td class="trigger-ignored">I<sub>T</sub></td>

        <td>E</td>

        <td>optional</td>

        <td class="fail">error</td>

        <td>E</td>

        <td class="caption">I<sub>U</sub> not given for above reasons.</td>
      </tr>

      <tr>
        <td class="trigger-ignored">I<sub>T</sub></td>

        <td class="not-trigger">not trigger</td>

        <td>compulsory</td>

        <td class="fail">error</td>

        <td>E</td>

        <td>&nbsp;</td>
      </tr>

      <tr class="odd">
        <td class="trigger-ignored">I<sub>T</sub></td>

        <td class="not-trigger">not trigger</td>

        <td>optional</td>

        <td class="warn">overlook</td>

        <td>E</td>

        <td>overlooking mainly in order to de-clutter the <kbd>No
        Metadata</kbd> view. <span class="user-ignored">I<sub>U</sub></span>
        not given for above reasons.</td>
      </tr>

      <tr>
        <td class="user-ignored">I<sub>U</sub></td>

        <td class="trigger-ignored">I<sub>T</sub></td>

        <td>compulsory</td>

        <td class="warn">overlook</td>

        <td>None</td>

        <td>same basic state, won't mess with trigger too much. macro will ask
        to fix this.</td>
      </tr>

      <tr class="odd">
        <td class="user-ignored">I<sub>U</sub></td>

        <td class="trigger-ignored">I<sub>T</sub></td>

        <td>optional</td>

        <td>no</td>

        <td>None</td>

        <td>&nbsp;</td>
      </tr>

      <tr>
        <td class="user-ignored">I<sub>U</sub></td>

        <td>E</td>

        <td>compulsory</td>

        <td class="fail">error</td>

        <td>E</td>

        <td>&nbsp;</td>
      </tr>

      <tr class="odd">
        <td class="user-ignored">I<sub>U</sub></td>

        <td>E</td>

        <td>optional</td>

        <td>no</td>

        <td>E</td>

        <td>&nbsp;</td>
      </tr>

      <tr>
        <td class="user-ignored">I<sub>U</sub></td>

        <td class="not-trigger">not trigger</td>

        <td>compulsory</td>

        <td class="fail">error</td>

        <td>E</td>

        <td>&nbsp;</td>
      </tr>

      <tr class="odd">
        <td class="user-ignored">I<sub>U</sub></td>

        <td class="not-trigger">not trigger</td>

        <td>optional</td>

        <td>no</td>

        <td>E</td>

        <td>&nbsp;</td>
      </tr>

      <tr>
        <td>E</td>

        <td class="trigger-ignored">I<sub>T</sub></td>

        <td>compulsory</td>

        <td class="fail">error</td>

        <td class="trigger-ignored">I<sub>T</sub></td>

        <td>&nbsp;</td>
      </tr>

      <tr class="odd">
        <td>E</td>

        <td class="trigger-ignored">I<sub>T</sub></td>

        <td>optional</td>

        <td class="fail">error</td>

        <td class="trigger-ignored">I<sub>T</sub></td>

        <td>adding the <span class="user-ignored">I<sub>U</sub></span> option
        would be confusing.</td>
      </tr>

      <tr>
        <td>E</td>

        <td>E</td>

        <td>compulsory</td>

        <td>no</td>

        <td>None</td>

        <td>&nbsp;</td>
      </tr>

      <tr class="odd">
        <td>E</td>

        <td>E</td>

        <td>optional</td>

        <td>no</td>

        <td class="user-ignored">I<sub>U</sub></td>

        <td>&nbsp;</td>
      </tr>

      <tr>
        <td>E</td>

        <td class="not-trigger">not trigger</td>

        <td>compulsory</td>

        <td>no</td>

        <td>None</td>

        <td>&nbsp;</td>
      </tr>

      <tr class="odd">
        <td>E</td>

        <td class="not-trigger">not trigger</td>

        <td>optional</td>

        <td>no</td>

        <td class="user-ignored">I<sub>U</sub></td>

        <td>&nbsp;</td>
      </tr>
    </table>
  </div>
</body>
</html><|MERGE_RESOLUTION|>--- conflicted
+++ resolved
@@ -1592,33 +1592,20 @@
       <var>{resultfile}</var> and <var>{kgo1file}</var> map to the values
       defined in the configuration file. The token <var>{file}</var> will
       result in the command being called twice, once on <var>{resultfile}</var>
-<<<<<<< HEAD
-      and once on  <var>{kgo1file}</var>. Some extraction classes such as
+      and once on <var>{kgo1file}</var>. Some extraction classes such as
       <kbd>OutputGrepper</kbd> require additional information about how to
       extract the data, such as a pattern to match. This should be placed after
       the class name, separated from it by a colon.</li>
-=======
-      and once on <var>{kgo1file}</var>. Some extraction classes such as
-      <kbd>OutputGrepper</kbd> require additional information about how to
-      extract the data. This should be placed after the class name, separated
-      from it by a colon.</li>
->>>>>>> 694cd47b
 
       <li>kgo1file - The path and name of the file containing the known good
       output. Environment variables and the wildcard character <var>*</var> are
       accepted. <var>{}</var> is expanded with arguments passed to the
       application.</li>
 
-<<<<<<< HEAD
-      <li>resultfile - The path and name of the file containing the output to be
-      compared Environment variables and the wildcard character <kbd>*</kbd> are
-      accepted. <var>{}</var> is expanded with arguments passed to the
-      application.</li>
-=======
       <li>resultfile - The path and name of the file containing the output to
-      be compared Environment variables and the wildcard character <kbd>*</kbd>
-      are accepted.</li>
->>>>>>> 694cd47b
+      be compared. Environment variables and the wildcard character
+      <kbd>*</kbd> are accepted. <var>{}</var> is expanded with arguments
+      passed to the application.</li>
 
       <li>tolerance - For inexact comparisons such as <kbd>Within</kbd>, the
       tolerance should be specified using this variable. Values with a
