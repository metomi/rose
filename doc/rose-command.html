--- conflicted
+++ resolved
@@ -27,11 +27,7 @@
       "http://www.nationalarchives.gov.uk/doc/open-government-licence/" rel=
       "license">Open Government Licence</a>.
       <br />
-<<<<<<< HEAD
-      Latest major update: 27 September 2012.
-=======
       <span id="rose-version"></span>
->>>>>>> 121bf40d
     </address><img id="rose-icon" src="rose-icon.png" alt="Rose" />
 
     <p><a href=".">Rose Documentation</a></p>
