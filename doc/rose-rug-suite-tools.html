--- conflicted
+++ resolved
@@ -390,17 +390,10 @@
       <dt>rose suite-shutdown</dt>
 
       <dd>
-<<<<<<< HEAD
-        <p>A convenient way to launch <code>cylc shutdown</code>. In the
-        absence of arguments, the command assumes that base name of the current
-        directory is the name of the suite you want to launch <code>cylc
-        gui</code> on. If your suite is running on a dedicated suite host
-=======
         <p>A convenient way to run <code>cylc shutdown</code>. In the
         absence of arguments, the command assumes that base name of the current
         directory is the name of the suite you want to run <code>cylc
         shutdown</code> on. If your suite is running on a dedicated suite host
->>>>>>> cda6605f
         as specified by the Rose site/user configuration, it will automatically
         connect to the suite at the correct host.</p>
 
