--- conflicted
+++ resolved
@@ -245,11 +245,7 @@
     <p>Apart from running command normally, the <code>rose task-run</code>
     command (or the <code>rose app-run</code> command) also has a set of
     built-in applications to call. To use a builtin application, add the
-<<<<<<< HEAD
-    <kbd>app=KEY</kbd> setting in the application configuration, where
-=======
     <kbd>mode=KEY</kbd> setting in the application configuration, where
->>>>>>> 78aa985a
     <var>KEY</var> is the name of a builtin application. (See below.)</p>
 
     <p>A builtin application would normally behave very much like running an
@@ -265,18 +261,12 @@
 
     <h3 id="rose-task-run.builtin-app.fcm_make">Builtin Application:
     fcm_make</h3>
-<<<<<<< HEAD
 
     <p>The <code>fcm_make</code> built-in applications is provided for running
     <code>fcm make</code>.</p>
-=======
-
-    <p>The <code>fcm_make</code> built-in applications is provided for running
-    <code>fcm make</code>.</p>
 
     <p>N.B. If a task has a name that starts with <var>fcm_make*</var>,
-    <code>rose task-run</code> will run this builtin application. </p>
->>>>>>> 78aa985a
+    <code>rose task-run</code> will run this builtin application.</p>
 
     <p>N.B. If a task has a name that starts with <var>fcm_make2*</var> and it
     does not have its own application configuration, <code>rose task-run</code>
@@ -311,30 +301,6 @@
     This can be used to pass extra options to the <code>fcm make</code>
     command.</p>
 
-<<<<<<< HEAD
-    <h3 id="rose-task-run.builtin-app.rose_install">Builtin Application:
-    rose_install</h3>
-
-    <p>This built-in application will export the environment and install files,
-    but will not launch a command.</p>
-
-    <p>By default, as for the application launcher, this builtin application
-    will use the following logic to determine the root directory to install file
-    targets with a relative path:</p>
-
-    <ol>
-      <li>If the setting <var>file-install-root=PATH</var> is specified (at the
-      root level) in the application configuration file, its value will be
-      used.</li>
-
-      <li>If the environment variable <var>ROSE_FILE_INSTALL_ROOT</var> is
-      specified, its value will be used.</li>
-
-      <li>Otherwise, the working directory of the task will be used.</li>
-    </ol>
-
-=======
->>>>>>> 78aa985a
     <h2 id="rose-task-env">rose task-env</h2>
 
     <p>There are times when extra environment needs to be defined before
