<!DOCTYPE html PUBLIC "-//W3C//DTD XHTML 1.0 Strict//EN"
    "http://www.w3.org/TR/xhtml1/DTD/xhtml1-strict.dtd">

<html xmlns="http://www.w3.org/1999/xhtml">
<head>
  <meta name="generator" content=
  "HTML Tidy for Linux (vers 14 June 2007), see www.w3.org" />

  <title>Rose Documentation</title>
  <meta name="author" content="Rose Team, Met Office, UK" />
  <meta http-equiv="Content-Type" content="text/html; charset=utf-8" />
  <link rel="icon" href="rose-icon.png" type="image/png" />
  <link rel="shortcut icon" href="rose-icon.png" type="image/png" />
  <link rel="stylesheet" type="text/css" href="rose-doc.css" />
  <script type="text/javascript" src="jquery.min.js">
</script>
  <script type="text/javascript" src="rose-doc.js">
</script>
  <script type="text/javascript" src="rose-version.js">
</script>
</head>

<body>
  <div id="body-header">
    <address>
      &copy; British Crown Copyright 2012
      <a href="http://www.metoffice.gov.uk">Met Office</a>.
      See <a href="rose-terms-of-use.html">Terms of Use</a>.<br />
      This document is released under the <a href=
      "http://www.nationalarchives.gov.uk/doc/open-government-licence/" rel=
      "license">Open Government Licence</a>.<br />
      <span id="rose-version"></span>
    </address>
    <img id="rose-icon" src="rose-icon.png" alt="Rose" />

    <p><a href=".">Rose Documentation</a></p>
  </div>

  <div id="body-main">
    <h1>Rose Documentation</h1>

    <p>Rose is a framework for managing and running suites of scientific
    applications.</p>

    <h2>Content</h2>

    <ul id="main-content">
      <li><a href="rose-introduction.html">What is Rose?</a></li>

      <li><a href="rose-install.html">Installation</a></li>

      <li>Rose User Guide

        <ul>
<<<<<<< HEAD
          <li>
            <a href="rose-getting-started.html">Getting Started</a>

            <ul>
              <li><a href=
              "rose-getting-started.html#intro">Introduction</a></li>

              <li><a href="rose-getting-started.html#user">User
              Configuration</a></li>

              <li><a href="rose-getting-started.html#site">Site
              Configuration</a></li>
            </ul>
          </li>

          <li>
            <a href="rose-brief-tour.html">A Brief Tour</a>

            <ul>
              <li><a href="rose-brief-tour.html#intro">Introduction</a></li>

              <li><a href="rose-brief-tour.html#cli">Command Line Tour</a></li>

              <li><a href="rose-brief-tour.html#gui">GUI Tour</a></li>
            </ul>
          </li>

          <li>
            <a href="rose-suite-tools.html">Rose Suite Tools</a>

            <ul>
              <li><a href="rose-suite-tools.html#intro">Introduction</a></li>

              <li><a href="rose-suite-tools.html#general">General
              Usage</a></li>

              <li>
                <a href="rose-suite-tools.html#rose-suite-run">rose
                suite-run</a>

                <ul>
                  <li><a href=
                  "rose-suite-tools.html#rose-suite-run.opt">Optional
                  Configuration Selection</a></li>

                  <li><a href=
                  "rose-suite-tools.html#rose-suite-run.def">Re-define
                  Configuration</a></li>
                </ul>
              </li>

              <li><a href="rose-suite-tools.html#rose-task-run">rose
              task-run</a></li>

              <li>
                <a href="rose-suite-tools.html#rose-task-run.app">Application
                Configuration Selection</a>

                <ul>
                  <li><a href=
                  "rose-suite-tools.html#rose-task-run.command">Command
                  Selection</a></li>

                  <li><a href=
                  "rose-suite-tools.html#rose-task-run.opt">Optional
                  Configuration Selection</a></li>

                  <li><a href=
                  "rose-suite-tools.html#rose-task-run.def">Re-define
                  Configuration</a></li>

                  <li><a href="rose-suite-tools.html#rose-task-run.util">Task
                  Utility Selection</a></li>

                  <li><a href=
                  "rose-suite-tools.html#rose-task-run.util.fcm_make">Task
                  Utility: fcm make</a></li>
                </ul>
              </li>

              <li><a href="rose-suite-tools.html#rose-task-env">rose
              task-env</a></li>

              <li><a href="rose-suite-tools.html#rose-suite-hook">rose
              suite-hook</a></li>

              <li><a href="rose-suite-tools.html#rose-suite-log-view">rose
              suite-log-view</a></li>

              <li><a href="rose-suite-tools.html#other">Other Useful
              Tools</a></li>
            </ul>
          </li>

          <li>
            <a href="rose-config-edit.html">Rose Config Edit</a>

            <ul>
              <li><a href="rose-config-edit.html#run">How to Run Rose Config
              Edit</a></li>

              <li>
                <a href="rose-config-edit.html#config-app">How to Configure an
                Application Using Rose Config Edit</a>

                <ul>
                  <li><a href="rose-config-edit.html#launch-page">Launch a
                  Page</a></li>

                  <li><a href="rose-config-edit.html#alter-setting">Alter a
                  Setting</a></li>

                  <li><a href="rose-config-edit.html#adding-settings">Adding
                  Settings</a></li>

                  <li><a href="rose-config-edit.html#find-settings">Finding
                  Settings</a></li>

                  <li><a href="rose-config-edit.html#view-special">Viewing
                  Special Settings</a></li>

                  <li><a href="rose-config-edit.html#add-section">Adding a
                  Section</a></li>

                  <li><a href="rose-config-edit.html#clone-section">Cloning a
                  Section</a></li>

                  <li><a href="rose-config-edit.html#remove-section">Removing a
                  Section or Set of Sections</a></li>

                  <li><a href="rose-config-edit.html#page-help">Accessing Page
                  Help</a></li>

                  <li><a href="rose-config-edit.html#undoing">Undoing
                  Changes</a></li>

                  <li><a href="rose-config-edit.html#saving">Saving
                  Changes</a></li>
                </ul>
              </li>

              <li><a href="rose-config-edit.html#layout">Rose Config Edit
              Layout</a></li>

              <li>
                <a href="rose-config-edit.html#customisation">Customising Rose
                Config Edit</a>

                <ul>
                  <li><a href="rose-config-edit.html#themes">Themes and
                  Colours</a></li>
                </ul>
              </li>
            </ul>
          </li>

          <li>
            <a href="rosie-go.html">Rosie Go</a>

            <ul>
              <li><a href="rosie-go.html#run-rosie">How to run rosie
              go</a></li>

              <li><a href="rosie-go.html#layout">Rosie Go Layout</a></li>

              <li>
                <a href="rosie-go.html#suite-search">Locating Suites</a>

                <ul>
                  <li><a href="rosie-go.html#home">Checked Out Suites</a></li>

                  <li><a href="rosie-go.html#search">Search</a></li>

                  <li><a href="rosie-go.html#query">Running a Query</a></li>
=======
          <li><a href="rose-getting-started.html">Getting Started</a></li>
>>>>>>> da991b46

          <li><a href="rose-brief-tour.html">A Brief Tour</a></li>

          <li><a href="rose-config-edit.html">Rose Config Edit</a></li>

          <li><a href="rosie-go.html">Rosie Go</a></li>

          <li><a href="rose-conf-meta-dev.html">Configuration Metadata
          Development</a></li>
        </ul>
      </li>

      <li>Rose Reference Guide

        <ul>
<<<<<<< HEAD
          <li>
            <a href="rose-configuration.html">Configuration</a>

            <ul>
              <li><a href="rose-configuration.html#goals">Goals</a></li>

              <li><a href="rose-configuration.html#format">Configuration
              Format</a></li>

              <li><a href="rose-configuration.html#site">Site/User
              Configuration</a></li>

              <li>
                <a href="rose-configuration.html#suite">Suite Configuration</a>

                <ul>
                  <li><a href="rose-configuration.html#suite.conf">Suite
                  Configuration: Suite Installation</a></li>

                  <li><a href="rose-configuration.html#suite.info">Suite
                  Configuration: Suite Information</a></li>
                </ul>
              </li>

              <li>
                <a href="rose-configuration.html#app">Application
                Configuration</a>

                <ul>
                  <li><a href="rose-configuration.html#app.conf">Application
                  Configuration File</a></li>
                </ul>
              </li>

              <li>
                <a href="rose-configuration.html#meta">Configuration
                Metadata</a>

                <ul>
                  <li><a href="rose-configuration.html#meta.conf">Configuration
                  Metadata File</a></li>
                </ul>
              </li>

              <li><a href=
              "rose-configuration.html#appendix-file-creation-mode">Appendix:
              File Creation Mode</a></li>

              <li><a href=
              "rose-configuration.html#appendix-metadata-location">Appendix:
              Metadata Location</a></li>

              <li><a href="rose-configuration.html#appendix-upgrade">Appendix:
              Upgrade and Versions</a></li>
            </ul>
          </li>

          <li>
            <a href="rose-command.html">CLI</a>

            <ul>
              <li><a href=
              "rose-command.html#rose-cli-overview">Overview</a></li>

              <li><a href="rose-command.html#rose-ana">rose ana</a></li>

              <li><a href="rose-command.html#rose-app-run">rose
              app-run</a></li>

              <li><a href="rose-command.html#rose-config">rose config</a></li>

              <li><a href="rose-command.html#rose-config-edit">rose
              config-edit</a></li>

              <li><a href="rose-command.html#rose-edit">rose edit</a></li>

              <li><a href="rose-command.html#rose-host-select">rose
              host-select</a></li>

              <li><a href="rose-command.html#rose-macro">rose macro</a></li>

              <li><a href="rose-command.html#rose-metadata-gen">rose
              metadata-gen</a></li>

              <li><a href="rose-command.html#rose-mpi-launch">rose
              mpi-launch</a></li>

              <li><a href="rose-command.html#rose-namelist-dump">rose
              namelist-dump</a></li>

              <li><a href="rose-command.html#rose-rug-brief-tour">rose
              rug-brief-tour</a></li>

              <li><a href="rose-command.html#rose-stem">rose stem</a></li>

              <li><a href="rose-command.html#rose-suite-gcontrol">rose
              suite-gcontrol</a></li>

              <li><a href="rose-command.html#rose-suite-hook">rose
              suite-hook</a></li>

              <li><a href="rose-command.html#rose-suite-log-view">rose
              suite-log-view</a></li>

              <li><a href="rose-command.html#rose-suite-run">rose
              suite-run</a></li>

              <li><a href="rose-command.html#rose-suite-scan">rose
              suite-scan</a></li>

              <li><a href="rose-command.html#rose-task-env">rose
              task-env</a></li>

              <li><a href="rose-command.html#rose-task-run">rose
              task-run</a></li>

              <li><a href="rose-command.html#rose-test-suite">rose
              test-suite</a></li>

              <li><a href="rose-command.html#rosie-checkout">rosie
              checkout</a></li>

              <li><a href="rose-command.html#rosie-copy">rosie copy</a></li>

              <li><a href="rose-command.html#rosie-create">rosie
              create</a></li>

              <li><a href="rose-command.html#rosie-delete">rosie
              delete</a></li>

              <li><a href="rose-command.html#rosie-go">rosie go</a></li>

              <li><a href="rose-command.html#rosie-id">rosie id</a></li>

              <li><a href="rose-command.html#rosie-lookup">rosie
              lookup</a></li>

              <li><a href="rose-command.html#rosie-ls">rosie ls</a></li>
            </ul>
          </li>

          <li>
            <a href="rose-api.html">API</a>

            <ul>
              <li><a href="rose-api.html#intro">Introduction</a></li>

              <li>
                <a href="rose-api.html#gtk">Rose GTK Library</a>

                <ul>
                  <li>
                    <a href="rose-api.html#gtk:config-edit:values">Value
                    Widgets</a>

                    <ul>
                      <li><a href=
                      "rose-api.html#gtk:config-edit:values:example">Example</a></li>

                      <li><a href=
                      "rose-api.html#gtk:config-edit:values:api">API
                      Reference</a></li>
                    </ul>
                  </li>

                  <li>
                    <a href="rose-api.html#gtk:config-edit:pages">Config Editor
                    Custom Pages</a>

                    <ul>
                      <li><a href="rose-api.html#gtk:config-edit:pages:api">API
                      Reference</a></li>
                    </ul>
                  </li>
                </ul>
              </li>

              <li>
                <a href="rose-api.html#macro">Rose Macros</a>

                <ul>
                  <li><a href="rose-api.html#macro:location">Location</a></li>

                  <li>
                    <a href="rose-api.html#macro:code">Code</a>

                    <ul>
                      <li><a href=
                      "rose-api.html#macro:code:examples">Examples</a></li>

                      <li><a href="rose-api.html#macro:code:api">API
                      Reference</a></li>
                    </ul>
                  </li>
                </ul>
              </li>

              <li>
                <a href="rose-api.html#rosie-ws">Rosie Web</a>

                <ul>
                  <li><a href=
                  "rose-api.html#rosie-ws:location">Location</a></li>

                  <li><a href="rose-api.html#rosie-ws:usage">Usage</a></li>
                </ul>
              </li>

              <li>
                <a href="rose-api.html#library">Rose Python Modules</a>

                <ul>
                  <li><a href="rose-api.html#library:rose">Rose Main
                  Modules</a></li>

                  <li><a href="rose-api.html#library:rose:config-edit">Rose
                  Config Editor Modules</a></li>

                  <li><a href="rose-api.html#library:rose:macro">Rose Built-in
                  Macro Modules</a></li>

                  <li><a href="rose-api.html#library:rosie">Rosie
                  Modules</a></li>
                </ul>
              </li>
            </ul>
          </li>

          <li>
            <a href="rose-variables.html">Variables</a>

            <ul>
              <li><a href="rose-variables.html#NPROC">NPROC</a></li>

              <li><a href="rose-variables.html#ROSE_DATA">ROSE_DATA</a></li>

              <li><a href="rose-variables.html#ROSE_DATAC">ROSE_DATAC</a></li>

              <li><a href=
              "rose-variables.html#ROSE_DATAC_TIME">ROSE_DATAC????</a></li>

              <li><a href="rose-variables.html#ROSE_ETC">ROSE_ETC</a></li>

              <li><a href="rose-variables.html#ROSE_HOME">ROSE_HOME</a></li>

              <li><a href=
              "rose-variables.html#ROSE_HOME_BIN">ROSE_HOME_BIN</a></li>

              <li><a href=
              "rose-variables.html#ROSE_LAUNCH_INNER">ROSE_LAUNCH_INNER</a></li>

              <li><a href=
              "rose-variables.html#ROSE_LAUNCHER">ROSE_LAUNCHER</a></li>

              <li><a href=
              "rose-variables.html#ROSE_LAUNCHER_LIST">ROSE_LAUNCHER_LIST</a></li>

              <li><a href=
              "rose-variables.html#ROSE_LAUNCHER_MPICH">ROSE_LAUNCHER_MPICH</a></li>

              <li><a href=
              "rose-variables.html#ROSE_LAUNCHER_PREOPTS">ROSE_LAUNCHER_PREOPTS</a></li>

              <li><a href=
              "rose-variables.html#ROSE_LAUNCHER_POSTOPTS">ROSE_LAUNCHER_POSTOPTS</a></li>

              <li><a href=
              "rose-variables.html#ROSE_LAUNCHER_ULIMIT_OPTS">ROSE_LAUNCHER_ULIMIT_OPTS</a></li>

              <li><a href=
              "rose-variables.html#ROSE_META_PATH">ROSE_META_PATH</a></li>

              <li><a href="rose-variables.html#ROSE_NS">ROSE_NS</a></li>

              <li><a href=
              "rose-variables.html#ROSE_ORIG_HOST">ROSE_ORIG_HOST</a></li>

              <li><a href=
              "rose-variables.html#ROSE_SUITE_DIR">ROSE_SUITE_DIR</a></li>

              <li><a href=
              "rose-variables.html#ROSE_SUITE_NAME">ROSE_SUITE_NAME</a></li>

              <li><a href=
              "rose-variables.html#ROSE_TASK_APP">ROSE_TASK_APP</a></li>

              <li><a href=
              "rose-variables.html#ROSE_TASK_CYCLE_TIME">ROSE_TASK_CYCLE_TIME</a></li>

              <li><a href=
              "rose-variables.html#ROSE_TASK_LOG_ROOT">ROSE_TASK_LOG_ROOT</a></li>

              <li><a href=
              "rose-variables.html#ROSE_TASK_N_JOBS">ROSE_TASK_N_JOBS</a></li>

              <li><a href=
              "rose-variables.html#ROSE_TASK_NAME">ROSE_TASK_NAME</a></li>

              <li><a href=
              "rose-variables.html#ROSE_TASK_OPTIONS">ROSE_TASK_OPTIONS</a></li>

              <li><a href=
              "rose-variables.html#ROSE_TASK_PRE_SCRIPT">ROSE_TASK_PRE_SCRIPT</a></li>

              <li><a href=
              "rose-variables.html#ROSE_TASK_PREFIX">ROSE_TASK_PREFIX</a></li>
=======
          <li><a href="rose-configuration.html">Configuration</a></li>
>>>>>>> da991b46

          <li><a href="rose-command.html">CLI</a></li>

          <li><a href="rose-api.html">API</a></li>

          <li><a href="rose-variables.html">Variables</a></li>
        </ul>
      </li>

      <li><a href="rose-terms-of-use.html">Terms of Use</a></li>
    </ul>
  </div>
</body>
</html><|MERGE_RESOLUTION|>--- conflicted
+++ resolved
@@ -52,186 +52,11 @@
       <li>Rose User Guide
 
         <ul>
-<<<<<<< HEAD
-          <li>
-            <a href="rose-getting-started.html">Getting Started</a>
-
-            <ul>
-              <li><a href=
-              "rose-getting-started.html#intro">Introduction</a></li>
-
-              <li><a href="rose-getting-started.html#user">User
-              Configuration</a></li>
-
-              <li><a href="rose-getting-started.html#site">Site
-              Configuration</a></li>
-            </ul>
-          </li>
-
-          <li>
-            <a href="rose-brief-tour.html">A Brief Tour</a>
-
-            <ul>
-              <li><a href="rose-brief-tour.html#intro">Introduction</a></li>
-
-              <li><a href="rose-brief-tour.html#cli">Command Line Tour</a></li>
-
-              <li><a href="rose-brief-tour.html#gui">GUI Tour</a></li>
-            </ul>
-          </li>
-
-          <li>
-            <a href="rose-suite-tools.html">Rose Suite Tools</a>
-
-            <ul>
-              <li><a href="rose-suite-tools.html#intro">Introduction</a></li>
-
-              <li><a href="rose-suite-tools.html#general">General
-              Usage</a></li>
-
-              <li>
-                <a href="rose-suite-tools.html#rose-suite-run">rose
-                suite-run</a>
-
-                <ul>
-                  <li><a href=
-                  "rose-suite-tools.html#rose-suite-run.opt">Optional
-                  Configuration Selection</a></li>
-
-                  <li><a href=
-                  "rose-suite-tools.html#rose-suite-run.def">Re-define
-                  Configuration</a></li>
-                </ul>
-              </li>
-
-              <li><a href="rose-suite-tools.html#rose-task-run">rose
-              task-run</a></li>
-
-              <li>
-                <a href="rose-suite-tools.html#rose-task-run.app">Application
-                Configuration Selection</a>
-
-                <ul>
-                  <li><a href=
-                  "rose-suite-tools.html#rose-task-run.command">Command
-                  Selection</a></li>
-
-                  <li><a href=
-                  "rose-suite-tools.html#rose-task-run.opt">Optional
-                  Configuration Selection</a></li>
-
-                  <li><a href=
-                  "rose-suite-tools.html#rose-task-run.def">Re-define
-                  Configuration</a></li>
-
-                  <li><a href="rose-suite-tools.html#rose-task-run.util">Task
-                  Utility Selection</a></li>
-
-                  <li><a href=
-                  "rose-suite-tools.html#rose-task-run.util.fcm_make">Task
-                  Utility: fcm make</a></li>
-                </ul>
-              </li>
-
-              <li><a href="rose-suite-tools.html#rose-task-env">rose
-              task-env</a></li>
-
-              <li><a href="rose-suite-tools.html#rose-suite-hook">rose
-              suite-hook</a></li>
-
-              <li><a href="rose-suite-tools.html#rose-suite-log-view">rose
-              suite-log-view</a></li>
-
-              <li><a href="rose-suite-tools.html#other">Other Useful
-              Tools</a></li>
-            </ul>
-          </li>
-
-          <li>
-            <a href="rose-config-edit.html">Rose Config Edit</a>
-
-            <ul>
-              <li><a href="rose-config-edit.html#run">How to Run Rose Config
-              Edit</a></li>
-
-              <li>
-                <a href="rose-config-edit.html#config-app">How to Configure an
-                Application Using Rose Config Edit</a>
-
-                <ul>
-                  <li><a href="rose-config-edit.html#launch-page">Launch a
-                  Page</a></li>
-
-                  <li><a href="rose-config-edit.html#alter-setting">Alter a
-                  Setting</a></li>
-
-                  <li><a href="rose-config-edit.html#adding-settings">Adding
-                  Settings</a></li>
-
-                  <li><a href="rose-config-edit.html#find-settings">Finding
-                  Settings</a></li>
-
-                  <li><a href="rose-config-edit.html#view-special">Viewing
-                  Special Settings</a></li>
-
-                  <li><a href="rose-config-edit.html#add-section">Adding a
-                  Section</a></li>
-
-                  <li><a href="rose-config-edit.html#clone-section">Cloning a
-                  Section</a></li>
-
-                  <li><a href="rose-config-edit.html#remove-section">Removing a
-                  Section or Set of Sections</a></li>
-
-                  <li><a href="rose-config-edit.html#page-help">Accessing Page
-                  Help</a></li>
-
-                  <li><a href="rose-config-edit.html#undoing">Undoing
-                  Changes</a></li>
-
-                  <li><a href="rose-config-edit.html#saving">Saving
-                  Changes</a></li>
-                </ul>
-              </li>
-
-              <li><a href="rose-config-edit.html#layout">Rose Config Edit
-              Layout</a></li>
-
-              <li>
-                <a href="rose-config-edit.html#customisation">Customising Rose
-                Config Edit</a>
-
-                <ul>
-                  <li><a href="rose-config-edit.html#themes">Themes and
-                  Colours</a></li>
-                </ul>
-              </li>
-            </ul>
-          </li>
-
-          <li>
-            <a href="rosie-go.html">Rosie Go</a>
-
-            <ul>
-              <li><a href="rosie-go.html#run-rosie">How to run rosie
-              go</a></li>
-
-              <li><a href="rosie-go.html#layout">Rosie Go Layout</a></li>
-
-              <li>
-                <a href="rosie-go.html#suite-search">Locating Suites</a>
-
-                <ul>
-                  <li><a href="rosie-go.html#home">Checked Out Suites</a></li>
-
-                  <li><a href="rosie-go.html#search">Search</a></li>
-
-                  <li><a href="rosie-go.html#query">Running a Query</a></li>
-=======
           <li><a href="rose-getting-started.html">Getting Started</a></li>
->>>>>>> da991b46
 
           <li><a href="rose-brief-tour.html">A Brief Tour</a></li>
+
+          <li><a href="rose-suite-tools.html">Rose Suite Tools</a></li>
 
           <li><a href="rose-config-edit.html">Rose Config Edit</a></li>
 
@@ -245,316 +70,7 @@
       <li>Rose Reference Guide
 
         <ul>
-<<<<<<< HEAD
-          <li>
-            <a href="rose-configuration.html">Configuration</a>
-
-            <ul>
-              <li><a href="rose-configuration.html#goals">Goals</a></li>
-
-              <li><a href="rose-configuration.html#format">Configuration
-              Format</a></li>
-
-              <li><a href="rose-configuration.html#site">Site/User
-              Configuration</a></li>
-
-              <li>
-                <a href="rose-configuration.html#suite">Suite Configuration</a>
-
-                <ul>
-                  <li><a href="rose-configuration.html#suite.conf">Suite
-                  Configuration: Suite Installation</a></li>
-
-                  <li><a href="rose-configuration.html#suite.info">Suite
-                  Configuration: Suite Information</a></li>
-                </ul>
-              </li>
-
-              <li>
-                <a href="rose-configuration.html#app">Application
-                Configuration</a>
-
-                <ul>
-                  <li><a href="rose-configuration.html#app.conf">Application
-                  Configuration File</a></li>
-                </ul>
-              </li>
-
-              <li>
-                <a href="rose-configuration.html#meta">Configuration
-                Metadata</a>
-
-                <ul>
-                  <li><a href="rose-configuration.html#meta.conf">Configuration
-                  Metadata File</a></li>
-                </ul>
-              </li>
-
-              <li><a href=
-              "rose-configuration.html#appendix-file-creation-mode">Appendix:
-              File Creation Mode</a></li>
-
-              <li><a href=
-              "rose-configuration.html#appendix-metadata-location">Appendix:
-              Metadata Location</a></li>
-
-              <li><a href="rose-configuration.html#appendix-upgrade">Appendix:
-              Upgrade and Versions</a></li>
-            </ul>
-          </li>
-
-          <li>
-            <a href="rose-command.html">CLI</a>
-
-            <ul>
-              <li><a href=
-              "rose-command.html#rose-cli-overview">Overview</a></li>
-
-              <li><a href="rose-command.html#rose-ana">rose ana</a></li>
-
-              <li><a href="rose-command.html#rose-app-run">rose
-              app-run</a></li>
-
-              <li><a href="rose-command.html#rose-config">rose config</a></li>
-
-              <li><a href="rose-command.html#rose-config-edit">rose
-              config-edit</a></li>
-
-              <li><a href="rose-command.html#rose-edit">rose edit</a></li>
-
-              <li><a href="rose-command.html#rose-host-select">rose
-              host-select</a></li>
-
-              <li><a href="rose-command.html#rose-macro">rose macro</a></li>
-
-              <li><a href="rose-command.html#rose-metadata-gen">rose
-              metadata-gen</a></li>
-
-              <li><a href="rose-command.html#rose-mpi-launch">rose
-              mpi-launch</a></li>
-
-              <li><a href="rose-command.html#rose-namelist-dump">rose
-              namelist-dump</a></li>
-
-              <li><a href="rose-command.html#rose-rug-brief-tour">rose
-              rug-brief-tour</a></li>
-
-              <li><a href="rose-command.html#rose-stem">rose stem</a></li>
-
-              <li><a href="rose-command.html#rose-suite-gcontrol">rose
-              suite-gcontrol</a></li>
-
-              <li><a href="rose-command.html#rose-suite-hook">rose
-              suite-hook</a></li>
-
-              <li><a href="rose-command.html#rose-suite-log-view">rose
-              suite-log-view</a></li>
-
-              <li><a href="rose-command.html#rose-suite-run">rose
-              suite-run</a></li>
-
-              <li><a href="rose-command.html#rose-suite-scan">rose
-              suite-scan</a></li>
-
-              <li><a href="rose-command.html#rose-task-env">rose
-              task-env</a></li>
-
-              <li><a href="rose-command.html#rose-task-run">rose
-              task-run</a></li>
-
-              <li><a href="rose-command.html#rose-test-suite">rose
-              test-suite</a></li>
-
-              <li><a href="rose-command.html#rosie-checkout">rosie
-              checkout</a></li>
-
-              <li><a href="rose-command.html#rosie-copy">rosie copy</a></li>
-
-              <li><a href="rose-command.html#rosie-create">rosie
-              create</a></li>
-
-              <li><a href="rose-command.html#rosie-delete">rosie
-              delete</a></li>
-
-              <li><a href="rose-command.html#rosie-go">rosie go</a></li>
-
-              <li><a href="rose-command.html#rosie-id">rosie id</a></li>
-
-              <li><a href="rose-command.html#rosie-lookup">rosie
-              lookup</a></li>
-
-              <li><a href="rose-command.html#rosie-ls">rosie ls</a></li>
-            </ul>
-          </li>
-
-          <li>
-            <a href="rose-api.html">API</a>
-
-            <ul>
-              <li><a href="rose-api.html#intro">Introduction</a></li>
-
-              <li>
-                <a href="rose-api.html#gtk">Rose GTK Library</a>
-
-                <ul>
-                  <li>
-                    <a href="rose-api.html#gtk:config-edit:values">Value
-                    Widgets</a>
-
-                    <ul>
-                      <li><a href=
-                      "rose-api.html#gtk:config-edit:values:example">Example</a></li>
-
-                      <li><a href=
-                      "rose-api.html#gtk:config-edit:values:api">API
-                      Reference</a></li>
-                    </ul>
-                  </li>
-
-                  <li>
-                    <a href="rose-api.html#gtk:config-edit:pages">Config Editor
-                    Custom Pages</a>
-
-                    <ul>
-                      <li><a href="rose-api.html#gtk:config-edit:pages:api">API
-                      Reference</a></li>
-                    </ul>
-                  </li>
-                </ul>
-              </li>
-
-              <li>
-                <a href="rose-api.html#macro">Rose Macros</a>
-
-                <ul>
-                  <li><a href="rose-api.html#macro:location">Location</a></li>
-
-                  <li>
-                    <a href="rose-api.html#macro:code">Code</a>
-
-                    <ul>
-                      <li><a href=
-                      "rose-api.html#macro:code:examples">Examples</a></li>
-
-                      <li><a href="rose-api.html#macro:code:api">API
-                      Reference</a></li>
-                    </ul>
-                  </li>
-                </ul>
-              </li>
-
-              <li>
-                <a href="rose-api.html#rosie-ws">Rosie Web</a>
-
-                <ul>
-                  <li><a href=
-                  "rose-api.html#rosie-ws:location">Location</a></li>
-
-                  <li><a href="rose-api.html#rosie-ws:usage">Usage</a></li>
-                </ul>
-              </li>
-
-              <li>
-                <a href="rose-api.html#library">Rose Python Modules</a>
-
-                <ul>
-                  <li><a href="rose-api.html#library:rose">Rose Main
-                  Modules</a></li>
-
-                  <li><a href="rose-api.html#library:rose:config-edit">Rose
-                  Config Editor Modules</a></li>
-
-                  <li><a href="rose-api.html#library:rose:macro">Rose Built-in
-                  Macro Modules</a></li>
-
-                  <li><a href="rose-api.html#library:rosie">Rosie
-                  Modules</a></li>
-                </ul>
-              </li>
-            </ul>
-          </li>
-
-          <li>
-            <a href="rose-variables.html">Variables</a>
-
-            <ul>
-              <li><a href="rose-variables.html#NPROC">NPROC</a></li>
-
-              <li><a href="rose-variables.html#ROSE_DATA">ROSE_DATA</a></li>
-
-              <li><a href="rose-variables.html#ROSE_DATAC">ROSE_DATAC</a></li>
-
-              <li><a href=
-              "rose-variables.html#ROSE_DATAC_TIME">ROSE_DATAC????</a></li>
-
-              <li><a href="rose-variables.html#ROSE_ETC">ROSE_ETC</a></li>
-
-              <li><a href="rose-variables.html#ROSE_HOME">ROSE_HOME</a></li>
-
-              <li><a href=
-              "rose-variables.html#ROSE_HOME_BIN">ROSE_HOME_BIN</a></li>
-
-              <li><a href=
-              "rose-variables.html#ROSE_LAUNCH_INNER">ROSE_LAUNCH_INNER</a></li>
-
-              <li><a href=
-              "rose-variables.html#ROSE_LAUNCHER">ROSE_LAUNCHER</a></li>
-
-              <li><a href=
-              "rose-variables.html#ROSE_LAUNCHER_LIST">ROSE_LAUNCHER_LIST</a></li>
-
-              <li><a href=
-              "rose-variables.html#ROSE_LAUNCHER_MPICH">ROSE_LAUNCHER_MPICH</a></li>
-
-              <li><a href=
-              "rose-variables.html#ROSE_LAUNCHER_PREOPTS">ROSE_LAUNCHER_PREOPTS</a></li>
-
-              <li><a href=
-              "rose-variables.html#ROSE_LAUNCHER_POSTOPTS">ROSE_LAUNCHER_POSTOPTS</a></li>
-
-              <li><a href=
-              "rose-variables.html#ROSE_LAUNCHER_ULIMIT_OPTS">ROSE_LAUNCHER_ULIMIT_OPTS</a></li>
-
-              <li><a href=
-              "rose-variables.html#ROSE_META_PATH">ROSE_META_PATH</a></li>
-
-              <li><a href="rose-variables.html#ROSE_NS">ROSE_NS</a></li>
-
-              <li><a href=
-              "rose-variables.html#ROSE_ORIG_HOST">ROSE_ORIG_HOST</a></li>
-
-              <li><a href=
-              "rose-variables.html#ROSE_SUITE_DIR">ROSE_SUITE_DIR</a></li>
-
-              <li><a href=
-              "rose-variables.html#ROSE_SUITE_NAME">ROSE_SUITE_NAME</a></li>
-
-              <li><a href=
-              "rose-variables.html#ROSE_TASK_APP">ROSE_TASK_APP</a></li>
-
-              <li><a href=
-              "rose-variables.html#ROSE_TASK_CYCLE_TIME">ROSE_TASK_CYCLE_TIME</a></li>
-
-              <li><a href=
-              "rose-variables.html#ROSE_TASK_LOG_ROOT">ROSE_TASK_LOG_ROOT</a></li>
-
-              <li><a href=
-              "rose-variables.html#ROSE_TASK_N_JOBS">ROSE_TASK_N_JOBS</a></li>
-
-              <li><a href=
-              "rose-variables.html#ROSE_TASK_NAME">ROSE_TASK_NAME</a></li>
-
-              <li><a href=
-              "rose-variables.html#ROSE_TASK_OPTIONS">ROSE_TASK_OPTIONS</a></li>
-
-              <li><a href=
-              "rose-variables.html#ROSE_TASK_PRE_SCRIPT">ROSE_TASK_PRE_SCRIPT</a></li>
-
-              <li><a href=
-              "rose-variables.html#ROSE_TASK_PREFIX">ROSE_TASK_PREFIX</a></li>
-=======
           <li><a href="rose-configuration.html">Configuration</a></li>
->>>>>>> da991b46
 
           <li><a href="rose-command.html">CLI</a></li>
 
