--- conflicted
+++ resolved
@@ -69,7 +69,7 @@
           <li><a href="rose-rug-config-edit.html">Rose Config Edit</a></li>
 
           <li><a href="rose-rug-rosie-go.html">Rosie Go</a></li>
-          
+
           <li><a href="rose-rug-quiz.html">Quiz</a></li>
         </ul>
       </li>
@@ -99,7 +99,7 @@
 
           <li>Suite Development:</li>
 
-          <li><a href="rose-rug-advanced-tutorials-command-key.html">command 
+          <li><a href="rose-rug-advanced-tutorials-command-key.html">command
           keys</a>, for changing the command run by an app.</li>
 
           <li><a href="rose-rug-advanced-tutorials-broadcast.html">cylc
@@ -109,22 +109,20 @@
           <li><a href="rose-rug-advanced-tutorials-jinja2.html">Jinja2
           templating</a></li>
 
-<<<<<<< HEAD
-          <li><a href="rose-rug-advanced-tutorials-multi-inherit.html">
-          multiple inheritance</a>, for tasks with more than one separate
-          runtime family</li>
-=======
-          <li><a href="rose-rug-advanced-tutorials-polling.html">polling</a>
-          </li>
->>>>>>> e0402691
+          <li><a href="rose-rug-advanced-tutorials-multi-inherit.html">multiple
+          inheritance</a>, for tasks with more than one separate runtime
+          family</li>
+
+          <li><a href=
+          "rose-rug-advanced-tutorials-polling.html">polling</a></li>
 
           <li><a href="rose-rug-advanced-tutorials-queues.html">queues</a>, for
           restricting the number of certain tasks active at any one time</li>
 
           <li><a href="rose-rug-advanced-tutorials-retries.html">retries</a>,
           for automatically re-running failing tasks</li>
-          
-          <li><a href="rose-rug-advanced-tutorials-suicide.html">suicide 
+
+          <li><a href="rose-rug-advanced-tutorials-suicide.html">suicide
           triggers</a>, for automatically removing tasks from a suite</li>
 
           <li><a href=
