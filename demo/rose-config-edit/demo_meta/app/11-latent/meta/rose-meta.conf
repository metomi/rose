--- conflicted
+++ resolved
@@ -1,13 +1,11 @@
 [env=B]
 ns=env/B_page
 
-<<<<<<< HEAD
+[file:knights_who_say_nl]
+title=Knights who say 'nl!'
+
 [namelist:foo=eggs]
 ns=namelist/foo/eggs
-=======
-[file:knights_who_say_nl]
-title=Knights who say 'nl!'
->>>>>>> 6d3f6aaf
 
 [namelist:bar]
 
